Changelog
#########


1.x-Series
""""""""""


latest
------

<<<<<<< HEAD

- WIP: Memory improvements for parallel execution in simulations.

  - ``get_model`` is done on the fly, not stored in a dict any longer
    (``simulation._dict_model`` does not exist any longer).
  - All computation move to ...
  - Provided ``efields`` are now input to the solver.
=======
- Simulation:

  - Adjust printing: correct simulation results for adjusted solver printing
    levels; *default solver verbosity is new 1*; ``log`` can now be overwritten
    in ``solver_opts`` (mainly for debugging).
>>>>>>> 6e2e37a2

- Bug fixes:

  - Track order when saving to hdf5.


v1.2.0: White noise
-------------------

**2021-07-27**

- CLI:

  - New parameters ``save`` and ``load`` to save and load an entire simulation.
    In the parameter file, they are under ``[files]``; on the command line,
    they are available as ``--save`` and ``--load``; they are followed by the
    filename including its path and suffix. (In turn, the parameter
    ``store_simulation`` was removed.)

- ``simulations.Simulation``:

  - Warns if the gradient is called, but ``receiver_interpolation`` is not
    ``'linear'``.
  - Slightly changed the added noise in ``compute(observed=True)``: It uses new
    the ``survey.add_noise`` attribute. There is new a flag to set if noise
    should be added or not (``add_noise``), and if the amplitudes should be
    chopped or not (``min_amplitude``). Also note that the added noise is new
    white noise with constant amplitude and random phase.

- ``surveys``:

  - New function ``random_noise``, which can be used to create random noise in
    different ways. The default noise is white noise, hence constant amplitude
    with random phase. (This is different to before, where random Gaussian
    noise was added separately to the real and imaginary part.) For the random
    noise it requires new at least NumPy 1.17.0.

  - New attribute ``Survey.add_noise``, which uses under the hood above
    function.

  - A ``Survey`` can new be instantiated without receivers by setting
    ``receivers`` to ``None``. This is useful if one is only interested in
    forward modelling the entire fields. In this case, the related data object
    and the noise floor and relative error have no meaning. Also, in
    conjunction with a Simulation, the misfit and the gradient will be zero.

- Various:

  - All emg3d-warnings (not solver warnings) are now set to ``'always'``, and
    corresponding print statements were removed.
  - Simplified (unified) ``_edge_curl_factor`` (private fct).


v1.1.0: Adjoint-fix for electric receivers
------------------------------------------

**2021-06-30**

This release contains, besides the usual small bugfixes, typos, and small
improvements, an important fix for ``optimize.gradient``. Keep in mind that
while the forward modelling is regarded as stable, the ``optimize`` module is
still work in progress.

The fixes with regard to ``optimize.gradient`` ensure that the gradient is
indeed using the proper adjoint to back-propagate the field. This is currently
*only* given for electric receivers, not yet for magnetic receivers. These
improvement happened mainly thanks to the help of Seogi (@sgkang).

The changes in more detail:

- ``fields``:

  - ``get_receiver`` has a new keyword ``method``, which can be ``'cubic'`` or
    ``'linear'``; default is the former, which is the same behaviour as before.
    However, if you want to compute the gradient, you should set it to
    ``'linear'`` in your Simulation parameters. Otherwise the adjoint-state
    gradient will not exactly be the adjoint state.
  - ``get_source_field`` returns new the real-valued, frequency-independent
    source vector if ``frequency=None``.
  - ``get_source_field`` uses the adjoint of trilinear interpolation for point
    sources (new). For dipoles and wires it the source is distributed onto the
    cells as fraction of the source length (as before).

- ``electrodes``: Re-introduced the point source as ``TxElectricPoint``.

- ``simulations.Simulation``:

  - New keyword ``receiver_interpolation``, which corresponds to the ``method``
    in ``get_receiver`` (see above). Cubic is more precise. However, if you are
    interested in the gradient, you need to choose linear interpolation at the
    moment, as the point source is the adjoint of linear interpolation. To be
    the proper adjoint for the gradient the receiver has to be interpolated
    linearly too.
  - If ``gridding`` is ``'same'`` or ``'input'``, it checks now if the provided
    grid is a sensible grid for emg3d; if not, it throws a warning.

- ``meshes``: New function ``check_grid`` to verify if a given grid is good for
  emg3d.

- ``optimize.gradient``: Changed order when going from computational grid to
  inversion grid. Changing the grids at the field stage (cubic interpolation)
  seems to be better than changing at the cell-averaged stage::

      New: field_comp -> field_inv -> cells_inv
      Old: field_comp -> cells_comp -> cells_inv

- ``cli``: Uses now by default linear receiver interpolation if the
  ``gradient`` is wanted (new), otherwise it uses cubic interpolation (as
  before). The new keyword ``receiver_interpolation`` of the simulation can be
  set in the parameter file, which overwrites the described default behaviour.


v1.0.0: Stable API
------------------

**2021-05-28**

Here it is, three months of hard labour lead to v1.0.0!

There are _many_ changes, and they are listed below for each module.

*Your existing code will break, and I apologize for it. Please do not hesitate
to get in touch if you have troubles updating your code.*

**API**: With version 1.0 the API becomes stable and you can expect that your
code will work fine for the duration of ``emg3d v1.x``.

- Removed all deprecated features.
- Reduced top namespace to principal functions; ``get_receiver`` is not in the
  top namespace any longer. It is advised to use directly the field method:
  ``field.get_receiver``.
- Moved emsig.github.io to emsig.xyz and emsig.readthedocs.io to
  emg3d.emsig.xyz.
- Changed principal repo branch from ``master`` to ``main``.


Detailed changes by module
''''''''''''''''''''''''''


**CLI**

- Because frequencies are now dicts as well in a Survey they have to be named
  by their key instead of their value when selecting data in the parameter
  file.
- Entire configuration is now added to the log file.


**Core**

- ``restrict_weights``: New signature.


**Electrodes**

- New module containing all sources and receivers. Currently implemented are
  ``TxElectricDipole``, ``TxMagneticDipole``, ``TxElectricWire``,
  ``RxElectricPoint``, and ``RxMagneticPoint``.
- New class ``TxElectricWire`` for an arbitrary electric wire.
- Receivers can be defined in absolute coordinates, or in coordinates relative
  to source position if they move with the source. Latter makes only sense
  within a Survey/Simulation.
- ``dip`` is new called ``elevation`` to make it clear that it is the angle
  positive upwards (anticlockwise from the horizontal plane).
- Bugfix of the loop area for a magnetic dipole (the area was previously wrong 
  except for dipoles of length of 1).
- Zero source strength does no longer mean "normalized", it means zero
  strength (hence no source).
- Besides the sources and receivers it contains utilities how to move
  electrodes in the coordinate system (e.g., ``rotation``).


**Fields**

- ``fields.Field``:

  - Is *not* a subclassed ndarray any longer; with all its advantages and
    disadvantages. E.g., operations on ``Field`` are not possible any longer
    and have to be carried out on ``Field.field``. However, it should be easier
    to maintain and expand in the future.
  - New signature.
  - Knows new its ``grid``. As a consequence, all functions that required
    previously the ``grid`` and the ``field`` require new only the ``field``;
    e.g., ``emg3d.fields.get_receiver``.
  - Has no property ``ensure_pec`` any longer, it is ensured directly in
    ``solver.prolongation``.
  - Has new the methods ``interpolate_to_grid`` and ``get_receiver``.

- Renamed parameters in all functions:

  - ``src`` to ``source``;
  - ``freq`` to ``frequency``;
  - ``rec`` to ``receiver``.

- Removed functions and classes:

  - ``SourceField``; it is just a regular ``Field`` now;
  - ``get_receiver`` (the name still exists, but it is now what was before
    ``fields.get_receiver_response``).

- Renamed functions and classes (both do not take a ``grid`` any longer):

  - ``get_h_field`` to ``get_magnetic_field``;
  - ``fields.get_receiver_response`` to ``fields.get_receiver``.


**I/O**

- ``Model``, ``Field``, ``Survey``, and ``Simulation`` instances saved with an
  older version of emg3d will not be able to de-serialize with version 1.0. You
  have to update those files, see this gist:
  https://gist.github.com/prisae/8345c3798e35f1c73efef617ac495538


**Maps**

- Changed function and class names:

  - ``_Map`` to ``BaseMap``;
  - ``grid2grid`` to ``interpolate`` (new signature);
  - ``edges2cellaverages`` to ``interp_edges_to_vol_averages`` (new signature);
  - ``volume_average`` to ``interp_volume_average`` (new signature);
  - ``interp3d`` to ``interp_spline_3d`` (new signature).

- ``maps.interpolate``:

  - Can now be used to interpolate values living on a grid to another grid or
    to points defined either by a tuple or by an ndarray.
  - The implemented interpolation methods are 'nearest' (new), 'linear',
    'cubic', and 'volume'. Volume averaging ('volume') only works for
    grid-to-grid interpolations, not for grid-to-points interpolations.
  - Does not accept entire fields any longer. Entire fields can be mapped with
    their own ``field.interpolate_to_grid`` method.

- Maps cannot be (de-)serialized any longer (``{to;from_dict}``); simply store
  its name, which can be provided to ``models.Model``.

- Function ``rotation`` should be used for anything involving angles to use
  the defined coordinate system consistently.


**Meshes**

- Changed function and class names:

  - ``_TensorMesh`` to ``BaseMesh``;
  - ``min_cell_width`` to ``cell_width``.
  - ``get_origin_widths`` to ``origin_and_widths`` (has new finer loops to fine
    grid sizes than before).

- ``meshes.BaseMesh``:

  - Reduced to the attributes ``origin``, ``h``, ``shape_{cells;nodes}``,
    ``n_{cells;edges;faces}``, ``n_{edges;faces}_{x;y;z}``,
    ``{nodes;cell_centers}_{x;y;z}``, ``shape_{edges;faces}_{x;y;z}``, and
    ``cell_volumes``. These are the only required attributes for ``emg3d``.

- ``meshes.construct_mesh``: ``domain``, ``vector``, ``distance``,
  ``stretching``, ``min_width_limits``, and ``min_width_pps`` can now also
  be provided as a dict containing the three keys ``'{x;y;z}'``.

- ``meshes.skin_depth`` takes new ``mu_r`` instead of ``mu``.

- ``good_mg_cell_nr``: ``max_prime`` is new ``max_lowest``, as it could also
  be, e.g., 9, which is not a prime.


**Models**

- ``models.Model``:

  - Knows new its ``grid``. As a consequence, all the functions that used to
    require the ``grid`` and the ``model`` require new only the ``model``;
    e.g., ``emg3d.solver.solve`` or ``emg3d.fields.get_magnetic_field``.

  - If ``property_y`` or ``property_z`` are not set they return now ``None``,
    not ``property_x``.

  - If a float is provided for a property it is new expanded to the shape of
    the model, and not kept as a float.

  - Has to be initiated with all desired properties; it cannot be changed
    afterwards. E.g., if it was initiated without electric permittivity, it
    cannot be added afterwards. However, it can be initiated with dummy values
    and adjusted later.

  - Renamed ``interpolate2grid`` to ``interpolate_to_grid``.

- ``models.VolumeModel``: Does not take a ``grid`` any longer.


**Simulations**

- ``Simulation``:

  - Works new for electric and magnetic dipole sources as well as electric wire
    sources; electric and magnetic point receivers.
  - Works now as well for surveys that contain receivers which are positioned
    relatively to the source.
  - New signature: no ``grid`` any longer, ``name`` is new an optional keyword
    parameter, new optional keyword parameter ``info``.
  - Method ``get_sfield`` is removed.

- ``expand_grid_model`` and ``estimate_gridding_opts`` have new signatures and
  do not take a ``grid`` any longer.


**Solver**

- ``solver.solve``:

  - New signature: no ``grid`` any longer; ``efield`` and ``cycle`` are moved
    to keyword arguments.

  - The defaults for ``sslsolver``, ``semicoarsening``, and ``linerelaxation``
    is new ``True`` (before it was ``False``). This is not necessarily the
    fastest setting, but generally the most robust setting.

  - New keyword parameter ``plain``, which is by default ``False``. If it is
    set to ``True`` it uses plain multigrid, hence ``sslsolver=False``,
    ``semicoarsening=False``, and ``linerelaxation=False``, unless these
    parameters were set to anything different than ``True``.

  - Some verbosity levels changed (for consistency reasons throughout emg3d).
    The new levels are [old levels in brackets]:

    - -1: Nothing [0]
    - 0: Warnings [1]
    - 1: One-liner at the end [2]
    - 2: One-liner (dynamically updated) [-1]
    - 3: Runtime and information about the method [same]
    - 4: Additional information for each MG-cycle [same]
    - 5: Everything (slower due to additional error computations) [same]

    Level three updates now dynamically, just as level 2.

- ``solve_source()``: New function, a shortcut for ``solve()``. It takes a
  ``source`` and a ``frequency`` instead of a ``sfield``, gets the ``sfield``
  internally, and forwards everything to ``solver.solve``.

- ``multigrid``, ``krylov``, ``smoothing``, ``restriction``, ``prolongation``,
  ``residual``, ``RegularGridProlongator``: New signature, mainly not taking a
  ``grid`` any longer.


**Surveys**

- ``Survey``:

  - ``frequencies`` is new a dict just like ``sources`` and ``receivers``.
  - ``sources`` and ``receivers`` must be tuples or dicts; lists are no longer
    permitted. For this, the module ``surveys``  has new convenience functions
    ``txrx_coordinates_to_dict`` and ``txrx_lists_to_dict``.
  - Has no attribute ``observed`` any longer; access it just like any other
    data through ``Survey.data.observed``.
  - ``rec_coords`` and ``src_coords`` attributes changed to the methods
    ``receiver_coordinates`` and ``source_coordinates``.
    ``receiver_coordinates`` takes an optional source key.
    For relatively located receivers, it returns by default all positions of
    this receiver for all source position. If a source-key is provided it only
    returns the receiver position for this source. This does not affect
    absolutely positioned receivers.
  - Has no attribute ``rec_types`` any longer.
  - ``name`` is new optional.
  - New optional keywords ``date`` and ``info``.
  - ``noise_floor`` and ``relative_error`` are new stored as data array if they
    are not floats.
  - The keyword ``fixed`` has been dropped. To simulate fixed surveys define
    the receivers with a relative offset to the source, instead of absolute
    coordinates.
  - ``data`` can be a dict containing many data set.
  - Automatic key names start now with 1 and have a hyphen between the prefix
    and the number; they also contain the abbreviated electrode name. E.g.,
    ``Tx0`` becomes ``TxED-1`` or ``TxMD-1`` or ``TxEW-1``. Similar, ``Rx9``
    becomes ``RxEP-10`` or ``RxMp-10``, and ``f0`` becomes ``f-1``.
  - ``Survey.size`` is now the total number, ``Survey.count`` is the count of
    the data that actually has non-NaN values.
  - Now completely functional for receivers which are positioned relatively to
    the source.

- New functions ``txrx_coordinates_to_dict`` and ``txrx_lists_to_dict`` to
  collocate many sources or receivers into dicts (also
  ``frequencies_to_dict``).

- ``Dipole``: Replaced by the new source and receiver classes in the new module
  ``electrodes``.

**Time**

- Moved ``Fourier`` from ``emg3d.utils`` to its own module ``emg3d.time``.

- Renamed parameters:

  - ``freq_req`` to ``freq_required``;
  - ``freq_calc`` to ``freq_compute``;
  - ``freq_calc_i`` to ``ifreq_compute``;
  - ``freq_inp`` to ``input_freq``;
  - ``freq_extrapolate_i`` to ``ifreq_extrapolate``;
  - ``freq_interpolate_i`` to ``ifreq_interpolate``;


**Utils**

- Renamed ``Time`` to ``Timer``.
- Moved ``Fourier`` to its own module ``emg3d.time.Fourier``.
- ``_process_map`` new avoids ``concurrent.futures`` if ``max_workers<2``.



0.x-Series
""""""""""


v0.17.0: Magnetics in Simulation
--------------------------------

**2021-03-03**

- ``Simulation``:

  - Sources and receivers can now be magnetic, also for the adjoint-state
    gradient (unit loops, not yet arbitrarily loops).

- ``fields.get_source_field``:

  - The recommended way to use ``get_source_field`` is new to provide a
    ``Tx*``-source instance.
  - The ``msrc`` argument introduced in v0.16.0 is renamed to ``electric``, and
    has the opposite meaning. If True, the source is electric, if False, the
    source is magnetic. This was made to streamline the meaning with the
    meaning given in ``surveys.Dipole``. The old parameter ``msrc`` is
    deprecated and will be removed. Warning, if ``msrc`` was provided as
    positional argument instead of as keyword argument it will now be taken as
    ``electric``, with the opposite meaning (**backwards incompatible**).
  - The magnetic source was corrected and has the opposite sign now (factor -1;
    **backwards incompatible**).

- Bug fixes:

  - Simulation: Stop overwriting synthetic data if provided in the survey to a
    simulation.
  - CLI: Removed configuration info from output data; caused problems when
    storing to h5. This has to be resolved with properly addressing the io
    stuff. Currently only stores the data selection to output data.


v0.16.1: Verbosity & Logging
----------------------------

**2021-02-09**

- ``Solve`` has a new keyword ``log``, which enables to log the solver messages
  in the returned info dictionary instead of printing them to screen. This is
  utilized in the CLI and in the ``Simulation`` class to log the solver info.

- ``Survey`` has a new attribute ``select``, which returns a reduced survey
  containing the selected sources, receivers, and frequencies.

- CLI:

  - Configuration info is added to output data.
  - Checks now first if all required files and directories exist, and exits
    gracefully otherwise informing the user. (The default thrown Python errors
    would be good enough; but user of the CLI interface might not be familiar
    with Python, so it is better to throw a very simple, clear message.)
  - Log is more verbose with regards to solver (rel. error, time, nr of it.).

- ``Dipole`` throws new an error instead of a warning if it received an unknown
  keyword.

- Various small things with regard to how things are logged or shown on screen.

- Changed all ``DeprecationWarnings`` to ``FutureWarnings``, meaning they will
  be removed in the next release.

- Bug fix with regards to data selection in the CLI; moved to ``Survey`` (see
  above).


v0.16.0: Arbitrarily shaped sources
-----------------------------------

**2021-01-13**

- ``fields.get_source_field``:

  - Arbitrarily shaped sources (and therefore also loops) can now be created by
    providing a ``src`` that consists of x-, y-, and z-coordinates of all
    endpoints of the individual segments.

  - Simple "magnetic dipole" sources can now be created by providing a point
    dipole (``[x, y, z, azm, dip]``) and set ``msrc=True``. This will create a
    square loop of ``length``x``length`` m perpendicular to the defined point
    dipole, hence simulating a magnetic source. Default length is 1 meter.

  - Point dipoles and finite length dipoles were before treated differently.
    Point dipoles are new converted into finite length dipoles of provided
    length (default is 1 meter), and treated as finite length dipoles. This is
    backwards incompatible and means that the source field for point dipoles
    might not be exactly the same as before. However, in any properly set-up
    simulation this should have no influence on the result.

  - Bugfix: Fix floating point issue when the smaller coordinate of a finite
    length dipole source was very close to a node, but not exactly. This is
    done by rounding the grid locations and source position, and the precision
    can be controlled via ``decimals``; default is micrometer.

- ``fields``: Values outside the grid in ``get_receiver`` and
  ``get_receiver_response`` are new set to NaN's instead of zeroes.
  Additionally, the first and last values in each direction of the fields are
  ignored, to avoid effects form the boundary condition (receivers should not
  be placed that close to the boundary anyway).

- ``simulations``:

  - Within the automatic gridding the ``properties`` are estimated much more
    conservative now, if not provided: before the log10-average of the last
    slice in a given direction was used; now it uses the maximum resistivity.
    This is usually the air value for x/y and positive z. This is very
    conservative, but avoids that users use too small computational domains in
    the case of land and shallow marine surveys. The downside is that it
    heavily over-estimates the required domain in the deep marine case.
    However, slower but safe is better in this case.
  - New method ``print_grids``, which prints the info of all created grids.
    This is also used for logging in the CLI interface.

- ``maps``: ``interp3d`` takes a new keyword ``cval``, which is passed to
  ``map_coordinates``.


v0.15.3: Move to EMSiG
----------------------

**2020-12-09**

Various small things, mostly related to the automatic meshing.

- New parameter ``distance`` for ``get_origin_widths``, as an alternative for
  ``domain`` and ``vector``: distance defines the survey domain as distance
  from the center. This is then also available in ``construct_mesh`` and
  ``Simulation``, including the CLI.
- Removed ``precision`` from ``skin_depth``, ``wavelength``,
  ``min_cell_width``; all in ``meshes``. It caused problems for high
  frequencies.
- All data is stored in the ``Survey``, not partly in ``Survey`` and partly
  in ``Simulation``.
- Deprecated ``collect_classes`` in ``io``.
- Expanded the ``what``-parameter in the ``Simulation``-class to include
  properties related to the gradient.
- Moved from github.com/empymod to github.com/emsig.


*v0.15.2* : Bugfix deploy II
----------------------------

**2020-12-04**

- Fixing deploy script with GHA.


*v0.15.1* : Bugfix deploy
-------------------------

**2020-12-04**


Small bugfix release, as ``v0.15.0`` never got deployed.

- Fix CI deploy script.
- Makefile for the most common dev-tasks.


*v0.15.0* : discretize restructure
----------------------------------

**2020-12-04**


The package discretize went through a major restructuring with many name
changes and consequent deprecations (see below for a list of affected
mesh-properties for ``emg3d``). This version updates ``emg3d`` to be compatible
with ``discretize>=0.6.0`` in the long run. It also means that emg3d will, from
``emg3d>=0.15.0`` onwards, only work with ``discretize>=0.6.0``.

Other notable changes:

- Bug fix re storing/loading synthetics
- Moved from Travis CI to GitHub Actions.

The relevant aliases and deprecations for ``emg3d`` are (consult the release
notes of ``discretize`` for all changes):

**Aliases:** Aliases (left) remain valid pointers to the new names (right).

- ``x0`` => ``origin``
- ``nC`` => ``n_cells``
- ``vnC`` => ``shape_cells``
- ``nN`` => ``n_nodes``
- ``vnN`` => ``shape_nodes``
- ``nE`` => ``n_edges``
- ``nEx`` => ``n_edges_x``
- ``nEy`` => ``n_edges_y``
- ``nEz`` => ``n_edges_z``
- ``vnE`` => ``n_edges_per_direction``
- ``vnEx`` => ``shape_edges_x``
- ``vnEy`` => ``shape_edges_y``
- ``vnEz`` => ``shape_edges_z``

**Deprecations:** Deprecated properties (left) raise a deprecation warning and
will be removed in the future. Currently, they still work and point to the new
names (right).

- ``hx`` => ``h[0]``
- ``hy`` => ``h[1]``
- ``hz`` => ``h[2]``
- ``nCx`` => ``shape_cells[0]``
- ``nCy`` => ``shape_cells[1]``
- ``nCz`` => ``shape_cells[2]``
- ``nNx`` => ``shape_nodes[0]``
- ``nNy`` => ``shape_nodes[1]``
- ``nNz`` => ``shape_nodes[2]``
- ``vectorNx`` => ``nodes_x``
- ``vectorNy`` => ``nodes_y``
- ``vectorNz`` => ``nodes_z``
- ``vectorCCx`` => ``cell_centers_x``
- ``vectorCCy`` => ``cell_centers_y``
- ``vectorCCz`` => ``cell_centers_z``
- ``vol`` => ``cell_volumes``


*v0.14.3* : Bug fix
-------------------

**2020-11-19**

- Bug fix for ``discretize>=0.6.0``.


*v0.14.2* : Bug fix
-------------------

**2020-11-18**

- Bug fix for Windows affecting ``good_mg_cell_nr`` (int32 issue).


*v0.14.1* : Bug fix
-------------------

**2020-11-14**

- Fix for ``h5py>=3.0``.
- Improved docs re automatic gridding.


*v0.14.0* : Automatic gridding
------------------------------

**2020-11-07**

The simulation class comes new with an automatic gridding functionality, which
should make it much easier to compute CSEM data. With that the entire
optimization routine was improved too. See the API docs for more info of the
relevant implementation.

- ``simulation``:

  - ``Simulation``: New gridding options ``'single'``, ``'frequency'``
    ``'source'``, and ``'both'``; new default is ``'single'``.
  - ``compute()`` takes a new argument, ``min_offset``. If ``observed=True``,
    it will add Gaussian random noise according to the standard deviation of
    the data; it will set receivers responses below the minimum offset to NaN.
  - There is no longer a ``reference`` model.
  - ``misfit`` and ``gradient`` can now handle observations with NaN's.

- ``survey``: A ``Survey`` has new attributes ``standard_error``,
  ``noise_floor``, and ``relative_error``.

- ``optimize``: Completely changed misfit and data-weighting to more sensible
  functions.

- ``cli``:

  - As a consequence of the changes the ``data_weight_opts`` got removed.
  - New sections ``[data]`` to select the wanted data and ``[gridding_opts]``
    for options of the automatic gridding.
  - Section ``[simulation]`` has a new parameter ``min_offset`` (for creating
    observed data).
  - Output has a new parameter ``n_observations`` if ``misfit`` or ``gradient``
    were called, which is the number of observations that were used to compute
    the misfit.

- ``meshes``:

  - New functions ``construct_mesh``, ``get_origin_widths``,
    ``good_mg_cell_nr`` and other, smaller helper routines.
  - Deprecated the old meshing routines ``get_hx_h0``, ``get_cell_numbers``,
    ``get_stretched_h``, ``get_domain``, ``get_hx``; they will be removed in
    the future.
  - Default of ``good_mg_cell_nr`` changed, and the documentation (and
    verbosity) with regards to «good» number of cells was improved.

- Bug fixes:

  - ``maps``: Fixed the mapping of the gradients (``Conductivity`` is the only
    mapping that was not affected by this bug).

- Removed deprecated features:

  - ``models.Model``: Removed parameters ``res_{x;y;z}``.
  - ``io.save``: Removed deprecated parameter ``backend``.
  - ``io.save``: Removed default, file extension has to be provided.


*v0.13.0* : CLI
---------------

**2020-09-22**

- New Module ``cli`` for command-line interaction:

  The command-line interface can currently be used to forward model an entire
  ``Simulation``, and also to compute the misfit of it with respect to some
  data and the gradient of the misfit function. See the section "CLI interface"
  in the documentation for more info.


*Note that, while* ``cli`` *(v0.13.0) and* ``optimize`` *(v0.12.0) are
implemented, they are still in development and are likely going to change
throughout the next two minor releases or so.*

- Other changes:

  - ``solver``: Changes in ``verbosity`` for ``emg3d.solve``:

    - New default verbosity is 1 (only warnings; before it was 2).
    - Verbosities {-1;0;1} remain unchanged.
    - Verbosities {2;3;4} => {3;4;5}.
    - New verbosity 2: Only shows a one-liner at the end (plus warnings).

  - ``survey`` and ``simulation``: ``to_file`` and ``from_file`` have new a
    parameter ``name``, to store and load with a particular name instead of the
    default ``survey``/``simulation`` (useful when storing, e.g., many surveys
    in one file).

  - ``survey``: stores new also the reference-data; different data (observed,
    reference) is contained in a data-dict when storing.

  - ``simulation``: takes new a ``verb`` parameter.

  - ``optimize``:

    - Gradient now possible for arbitrarily rotated sources and receivers.
    - Falls back to ``synthetic`` instead of ``observed`` now if ``reference``
      not found.

  - ``io``: ``np.bool_`` are converted back to ``bool`` when loading.

  - Re-arrange, improve, and update documentation.


*v0.12.0* : Survey & Simulation
-------------------------------

**2020-07-25**

This is a big release with many new features, and unfortunately not completely
backwards compatible. The main new features are the new **Survey** and
**Simulation** classes, as well as some initial work for **optimization**
(misfit, gradient). Also, a **Model** can now be a resistivity model, a
conductivity model, or the logarithm (natural or base 10) therefore. Receivers
can now be arbitrarily rotated, just as the sources. In addition to the
existing **soft-dependencies** ``empymod``, ``discretize``, and ``h5py`` there
are the new soft-dependencies ``xarray`` and ``tqm``; ``discretize`` is now
much tighter integrated. For the new survey and simulation classes ``xarray``
is a required dependency. However, the only hard dependency remain ``scipy``
and ``numba``, if you use ``emg3d`` purely as a solver. Data reading and
writing has new a JSON-backend, in addition to the existing HDF5 and
NumPy-backends.

In more detail:

- Modules:

  - ``surveys`` (**new**; requires ``xarray``):

    - Class ``surveys.Survey``, which combines sources, receivers, and data.
    - Class ``surveys.Dipole``, which defines electric or magnetic point
      dipoles and finite length dipoles.

  - ``simulations`` (**new**; requires ``xarray``; soft-dependency ``tqdm``):

    - Class ``simulations.Simulation``, which combines a survey with a model. A
      simulation computes the e-field (and h-field) asynchronously using
      ``concurrent.futures``. This class will include automatic, source- and
      frequency-dependent gridding in the future. If ``tqdm`` is installed it
      displays a progress bar for the asynchronous computation. Note that the
      simulation class has still some limitations, consult the class
      documentation.

  - ``models``:

    - Model instances take new the parameters ``property_{x;y;z}`` instead of
      ``res_{x;y;z}``. The properties can be either resistivity, conductivity,
      or log_{e;10} thereof. What is actually provided has to be defined with
      the parameter ``mapping``. By default, it remains resistivity, as it was
      until now. The keywords ``res_{x;y;z}`` are **deprecated**, but still
      accepted at the moment. The attributes ``model.res_{x;y;z}`` are still
      available too, but equally **deprecated**. However, it is **no longer
      possible to assign values to these attributes**, which is a **backwards
      incompatible** change.
    - A model knows now how to interpolate itself from its grid to another grid
      (``interpolate2grid``).

  - ``maps``:

    - **New** mappings for ``models.Model`` instances: The mappings take care
      of how to transform the investigation variable to conductivity and back,
      and how it affects its derivative.
    - **New** interpolation routine ``edges2cellaverages``.

  - ``fields``:

    - Function ``get_receiver_response`` (**new**), which returns the response
      for arbitrarily rotated receivers.
    - Improvements to ``Field`` and ``SourceField``:

      - ``_sval`` and ``_smu0`` not stored any longer, derived from ``_freq``.
      - ``SourceField`` is now using the ``copy()`` and ``from_dict()`` from
        its parents class ``Field``.

  - ``io``:

    - File-format ``json`` (**new**), writes to a hierarchical, plain json
      file.
    - **Deprecated** the use of ``backend``, it uses the file extension of
      ``fname`` instead.
    - This means ``.npz`` (instead of ``numpy``), ``.h5`` (instead of
      ``h5py``), and new ``.json``.
    - New parameter ``collect_classes``, which can be used to switch-on
      collection of the main classes in root-level dictionaries. By default,
      they are no longer collected (**changed**).

  - ``meshes``:

    - ``meshes.TensorMesh`` **new** inherits from ``discretize`` if installed.
    - Added ``__eq__`` to ``models.TensorMesh`` to compare meshes.

  - ``optimize`` (**new**)

    - Functionalities related to inversion (data misfit, gradient, data
      weighting, and depth weighting). This module is in an early stage, and
      the API will likely change in the future. Current functions are
      ``misfit``, ``gradient`` (using the adjoint-state method), and
      ``data_weighting``. These functionalities are best accessed through the
      ``Simulation`` class.

- Dependencies:

  - ``empymod`` is now a soft dependency (no longer a hard dependency), only
    required for ``utils.Fourier`` (time-domain modelling).
  - Existing soft dependency ``discretize`` is now baked straight into
    ``meshes``.
  - New soft dependency ``xarray`` for the ``Survey`` class (and therefore also
    for the ``Simulation`` class and the ``optimize`` module).
  - New soft dependency ``tqdm`` for nice progress bars in asynchronous
    computation.

- **Deprecations** and removals:

  - Removed deprecated functions ``data_write`` and ``data_read``.
  - Removed all deprecated functions from ``utils``.

- Miscellaneous:

  - Re-organise API-docs.
  - Much bookkeeping (improve error raising and checking; chaining errors,
    numpy types, etc).


*v0.11.0* : Refactor
--------------------

**2020-05-05**

Grand refactor with new internal layout. Mainly splitting-up ``utils`` into
smaller bits. Most functionalities (old names) are currently retained in
``utils`` and it should be mostly backwards compatible for now, but they are
deprecated and will eventually be removed. Some previously deprecated functions
were removed, however.

- Removed deprecated functions:

  - ``emg3d.solver.solver`` (use ``emg3d.solver.solve`` instead).
  - Aliases of ``emg3d.io.data_write`` and ``emg3d.io.data_read`` in
    ``emg3d.utils``.

- Changes:

  - ``SourceField`` has now the same signature as ``Field`` (this might break
    your code if you called ``SourceField`` directly, with positional
    arguments, and not through ``get_source_field``).
  - More functions and classes in the top namespace.
  - Replaced ``core.l2norm`` with ``scipy.linalg.norm``, as SciPy 1.4 got the
    following PR: https://github.com/scipy/scipy/pull/10397 (reason to raise
    minimum SciPy to 1.4).
  - Increased minimum required versions of dependencies to

    - ``scipy>=1.4.0`` (raised from 1.1, see note above)
    - ``empymod>=2.0.0`` (no min requirement before)
    - ``numba>=0.45.0`` (raised from 0.40)

- New layout

  - ``njitted`` -> ``core``.
  - ``utils`` split in ``fields``, ``meshes``, ``models``, ``maps``, and
    ``utils``.

- Bugfixes:

  - Fixed ``to_dict``, ``from_dict``, and ``copy`` for the ``SourceField``.
  - Fixed ``io`` for ``SourceField``, that was not implemented properly.


*v0.10.1* : Zero Source
-----------------------

**2020-04-29**

- Bug fixes:

  - Checks now if provided source-field is zero, and exists gracefully if so,
    returning a zero electric field. Until now it failed with a
    division-by-zero error.

- Improvements:

  - Warnings: If ``verb=1`` it prints a warning in case it did not converge (it
    finished silently until now).
  - Improvements to docs (figures-scaling; intersphinx).
  - Adjust ``Fields.pha`` and ``Fields.amp`` in accordance with ``empymod v2``:
    ``.pha`` and ``.amp`` are now methods; uses directly
    ``empymod.utils.EMArray``.
  - Adjust tests for ``empymod v2`` (Fields, Fourier).


*v0.10.0* : Data persistence
----------------------------

**2020-03-25**

- New:

  - New functions ``emg3d.save`` and ``emg3d.load`` to save and load all sort
    of ``emg3d`` instances. The currently implemented backends are
    ``h5py`` for ``.h5``-files (default, but requires ``h5py`` to be installed)
    and ``numpy`` for ``.npz``-files.
  - Classes ``emg3d.utils.Field``, ``emg3d.utils.Model``, and
    ``emg3d.utils.TensorMesh`` have new methods ``.copy()``, ``.to_dict()``,
    and ``.from_dict()``.
  - ``emg3d.utils.Model``: Possible to create new models by adding or
    subtracting existing models, and comparing two models (``+``, ``-``, ``==``
    and ``!=``). New attributes ``shape`` and ``size``.
  - ``emg3d.utils.Model`` does not store the volume any longer (just ``vnC``).

- Deprecations:

  - Deprecated ``data_write`` and ``data_read``.

- Internal and bug fixes:

  - All I/O-related stuff moved to its own file ``io.py``.
  - Change from ``NUMBA_DISABLE_JIT`` to use ``py_func`` for testing and
    coverage.
  - Bugfix: ``emg3d.njitted.restrict`` did not store the {x;y;z}-field if
    ``sc_dir`` was {4;5;6}, respectively.


*v0.9.3* : Sphinx gallery
-------------------------

**2020-02-11**

- Rename ``solver.solver`` to ``solver.solve``; load ``solve`` also into the
  main namespace as ``emg3d.solve``.
- Adjustment to termination criterion for *STAGNATION*: The current error is
  now compared to the last error of the same cycle type. Together with this the
  workaround for sslsolver when called with an initial efield introduced in
  v0.8.0 was removed.
- Adjustment to ``utils.get_hx_h0`` (this might change your boundaries): The
  computation domain is now computed so that the distance for the signal
  travelling from the source to the boundary and back to the most remote
  receiver is at least two wavelengths away. If this is within the provided
  domain, then now extra buffer is added around the domain. Additionally, the
  function has a new parameter ``max_domain``, which is the maximum distance
  from the center to the boundary; defaults to 100 km.
- New parameter ``log`` for ``utils.grid2grid``; if ``True``, then the
  interpolation is carried out on a log10-scale.
- Change from the notebook-based ``emg3d-examples``-repo to the
  ``sphinx``-based ``emg3d-gallery``-repo.


*v0.9.2* : Complex sources
--------------------------

**2019-12-26**

- Strength input for ``get_source_field`` can now be complex; it also stores
  now the source location and its strength and moment.
- ``get_receiver`` can now take entire ``Field`` instances, and returns in that
  case (``fx``, ``fy``, ``fz``) at receiver locations.
- Krylov subspace solvers:

  - Solver now finishes in the middle of preconditioning cycles if tolerance is
    reached.
  - Solver now aborts if solution diverges or stagnates also for the SSL
    solvers; it fails and returns a zero field.
  - Removed ``gmres`` and ``lgmres`` from the supported SSL solvers; they do
    not work nice for this problem. Supported remain ``bicgstab`` (default),
    ``cgs``, and ``gcrotmk``.

- Various small things:

  - New attribute ``Field.is_electric``, so the field knows if it is electric
    or magnetic.
  - New ``verb``-possibility: ``verb=-1`` is a continuously updated one-liner,
    ideal to monitor large sets of computations or in inversions.
  - The returned ``info`` dictionary contains new keys:

    - ``runtime_at_cycle``: accumulated total runtime at each cycle;
    - ``error_at_cycle``: absolute error at each cycle.

  - Simple ``__repr__`` for ``TensorMesh``, ``Model``, ``Fourier``, ``Time``.

- Bugfixes:

  - Related to ``get_hx_h0``, ``data_write``, printing in ``Fourier``.


*v0.9.1* : VolumeModel
----------------------

**2019-11-13**

- New class ``VolumeModel``; changes in ``Model``:

  - ``Model`` now only contains resistivity, magnetic permeability, and
    electric permittivity.
  - ``VolumeModel`` contains the volume-averaged values eta and zeta; called
    from within ``emg3d.solver.solver``.
  - Full wave equation is enabled again, via ``epsilon_r``; by default it is
    set to None, hence diffusive approximation.
  - Model parameters are now internally stored as 1D arrays.
  - An {isotropic, VTI, HTI} initiated model can be changed by providing the
    missing resistivities.

- Bugfix: Up and till version 0.8.1 there was a bug. If resistivity was set
  with slices, e.g., ``model.res[:, :, :5]=1e10``, it DID NOT update the
  corresponding eta. This bug was unintentionally fixed in 0.9.0, but only
  realised now.

- Various:

  - The log now lists the version of emg3d.
  - PEP8: internal imports now use absolute paths instead of relative ones.
  - Move from conda-channel ``prisae`` to ``conda-forge``.
  - Automatic deploy for PyPi and conda-forge.


*v0.9.0* : Fourier
------------------

**2019-11-07**

- New routine:

  - ``emg3d.utils.Fourier``, a class to handle Fourier-transform related stuff
    for time-domain modelling. See the example notebooks for its usage.

- Utilities:

  - ``Fields`` and returned receiver-arrays (``EMArray``) both have amplitude
    (``.amp``) and phase (``.pha``) attributes.
  - ``Fields`` have attributes containing frequency-information (``freq``,
    ``smu0``).
  - New class ``SourceField``; a subclass of ``Field``, adding ``vector`` and
    ``v{x,y,z}`` attributes for the real valued source vectors.
  - The ``Model`` is not frequency-dependent any longer and does NOT take
    a ``freq``-parameter any more (currently it still takes it, but it is
    deprecated and will be removed in the future).
  - ``data_write`` automatically removes ``_vol`` from ``TensorMesh`` instances
    and ``_eta_{x,y,z}``, ``_zeta`` from ``Model`` instances. This makes the
    archives smaller, and they are not required, as they are simply
    reconstructed if needed.

- Internal changes:

  - The multigrid method, as implemented, only works for the diffusive
    approximation. Nevertheless, we always used ``\sigma-i\omega\epsilon``,
    hence a complex number. This is now changed and ``\epsilon`` set to 0,
    leaving only ``\sigma``.
  - Change time convention from ``exp(-iwt)`` to ``exp(iwt)``, as used in
    ``empymod`` and commonly in CSEM. Removed the parameter ``conjugate`` from
    the solver, to simplify.
  - Change own private class variables from ``__`` to ``_``.
  - ``res`` and ``mu_r`` are now checked to ensure they are >0; ``freq`` is
    checked to ensure !=0.

- New dependencies and maintenance:

  - ``empymod`` is a new dependency.
  - Travis now checks all the url's in the documentation, so there should be no
    broken links down the road. (Check is allowed to fail, it is visual QC.)

- Bugfixes:

  - Fixes to the ``setuptools_scm``-implementation (``MANIFEST.in``).


*v0.8.1* : setuptools_scm
-------------------------

**2019-10-22**

- Implement ``setuptools_scm`` for versioning (adds git hashes for
  dev-versions).


*v0.8.0* : Laplace
------------------

**2019-10-04**

- Laplace-domain computation: By providing a negative ``freq``-value to
  ``utils.get_source_field`` and ``utils.Model``, the computation is carried
  out in the real Laplace domain ``s = freq`` instead of the complex frequency
  domain ``s = 2i*pi*freq``.
- New meshing helper routines (particularly useful for transient modelling
  where frequency-dependent/adaptive meshes are inevitable):

  - ``utils.get_hx_h0`` to get cell widths and origin for given parameters
    including a few fixed interfaces (center plus two, e.g. top anomaly,
    sea-floor, and sea-surface).
  - ``utils.get_cell_numbers`` to get good values of number of cells for given
    primes.

- Speed-up ``njitted.volume_average`` significantly thanks to Joe (@jcapriot).
- Bugfixes and other minor things:

  - Abort if l2-norm is NaN (only works for MG).
  - Workaround for the case where a ``sslsolver`` is used together with a
    provided initial ``efield``.
  - Changed parameter ``rho`` to ``res`` for consistency reasons in
    ``utils.get_domain``.
  - Changed parameter ``h_min`` to ``min_width`` for consistency reasons in
    ``utils.get_stretched_h``.


*v0.7.1* : JOSS article
-----------------------

**2019-07-17**

- Version of the JOSS article, https://doi.org/10.21105/joss.01463 .
- New function ``utils.grid2grid`` to move from one grid to another. Both
  functions (``utils.get_receiver`` and ``utils.grid2grid``) can be used for
  fields and model parameters (with or without extrapolation). They are very
  similar, the former taking coordinates (x, y, z) as new points, the latter
  one another TensorMesh instance.
- New jitted function ``njitted.volume_average`` for interpolation using the
  volume-average technique.
- New parameter ``conjugate`` in ``solver.solver`` to permit both Fourier
  transform conventions.
- Added ``exit_status`` and ``exit_message`` to ``info_dict``.
- Add section ``Related ecosystem`` to documentation.


*v0.7.0* : H-field
------------------

**2019-07-05**

- New routines:

  - ``utils.get_h_field``: Small routine to compute the magnetic field from
    the electric field using Faraday's law.
  - ``utils.get_receiver``: Small wrapper to interpolate a field at receiver
    positions. Added 3D spline interpolation; is the new default.

- Re-implemented the possibility to define isotropic magnetic permeabilities in
  ``utils.Model``. Magnetic permeability is not tri-axially included in the
  solver currently; however, it would not be too difficult to include if there
  is a need.
- CPU-graph added on top of RAM-graph.
- Expand ``utils.Field`` to work with pickle/shelve.
- Jit ``np.linalg.norm`` (``njitted.l2norm``).
- Use ``scooby`` (soft dependency) for versioning, rename ``Version`` to
  ``Report`` (backwards incompatible).

- Bug fixes:

  - Small bugfix introduced in ebd2c9d5: ``sc_cycle`` and ``lr_cycle`` was not
    updated any longer at the end of a cycle (only affected ``sslsolver=True``.
  - Small bugfix in ``utils.get_hx``.


*v0.6.2* : CPU & RAM
--------------------

**2019-06-03**

Further speed and memory improvements:

- Add *CPU & RAM*-page to documentation.
- Change loop-order from x-z-y to z-x-y in Gauss-Seidel smoothing with line
  relaxation in y-direction. Hence reversed lexicographical order. This results
  in a significant speed-up, as x is the fastest changing axis.
- Move total residual computation from ``solver.residual`` into
  ``njitted.amat_x``.
- Simplifications in ``utils``:

  - Simplify ``utils.get_source_field``.
  - Simplify ``utils.Model``.
  - Removed unused timing-stuff from early development.


*v0.6.1* : Memory
-----------------

**2019-05-28**

Memory and speed improvements:

- Only compute residual and l2-norm when absolutely necessary.
- Inplace computations for ``np.conjugate`` in ``solver.solver`` and
  ``np.subtract`` in ``solver.residual``.


*v0.6.0* : RegularGridInterpolator
----------------------------------

**2019-05-26**

- Replace :class:`scipy.interpolate.RegularGridInterpolator` with a custom
  tailored version of it (class:`emg3d.solver.RegularGridProlongator`); results
  in twice as fast prolongation.
- Simplify the fine-grid computation in ``prolongation`` without using
  ``gridE*``; memory friendlier.
- Submission to JOSS.
- Add *Multi-what?*-page to documentation.
- Some major refactoring, particularly in ``solver``.
- Removed ``discretize`` as hard dependency.
- Rename ``rdir`` and ``ldir`` (and related ``p*dir``; ``*cycle``) to the more
  descriptive ``sc_dir`` and ``lr_dir``.


v0.5.0 : Accept any grid size
-----------------------------

**2019-05-01**

- First open-source version.
- Include RTD, Travis, Coveralls, Codacy, and Zenodo. No benchmarks yet.
- Accepts now *any* grid size (warns if a bad grid size for MG is provided).
- Coarsens now to the lowest level of each dimension, not only to the coarsest
  level of the smallest dimension.
- Combined ``restrict_rx``, ``restrict_ry``, and ``restrict_rz`` to
  ``restrict``.
- Improve speed by passing pre-allocated arrays to jitted functions.
- Store ``res_y``, ``res_z`` and corresponding ``eta_y``, ``eta_z`` only if
  ``res_y``, ``res_z`` were provided in initial call to ``utils.model``.
- Change ``zeta`` to ``v_mu_r``.
- Include rudimentary ``TensorMesh``-class in ``utils``; removes hard
  dependency on ``discretize``.
- Bugfix: Take a provided ``efield`` into account; don't return if provided.


v0.4.0 : Cholesky
-----------------

**2019-03-29**

- Use ``solve_chol`` for everything, remove ``solve_zlin``.
- Moved ``mesh.py`` and some functionalities from ``solver.py`` into
  ``utils.py``.
- New mesh-tools. Should move to ``discretize`` eventually.
- Improved source generation tool. Might also move to ``discretize``.
- ``printversion`` is now included in ``utils``.
- Many bug fixes.
- Lots of improvements to tests.
- Lots of improvements to documentation. Amongst other, moved docs from
  ``__init__.py`` into the docs rst.


v0.3.0 : Semicoarsening
-----------------------

**2019-01-18**

- Semicoarsening option.
- Number of cells must still be 2^n, but n can be different in the x-, y-, and
  z-directions.
- Many other iterative solvers from :mod:`scipy.sparse.linalg` can be used. It
  seems to work fine with the following methods:

  - :func:`scipy.sparse.linalg.bicgstab`:  BIConjugate Gradient STABilize;
  - :func:`scipy.sparse.linalg.cgs`: Conjugate Gradient Squared;
  - :func:`scipy.sparse.linalg.gmres`: Generalized Minimal RESidual;
  - :func:`scipy.sparse.linalg.lgmres`: Improvement of GMRES using alternating
    residual vectors;
  - :func:`scipy.sparse.linalg.gcrotmk`: GCROT: Generalized Conjugate Residual
    with inner Orthogonalization and Outer Truncation.

- The SciPy-solver or MG can be used all in combination or on its own, hence
  only MG, SciPy-solver with MG preconditioning, only SciPy-solver.


v0.2.0 : Line relaxation
------------------------

**2019-01-14**

- Line relaxation option.


v0.1.0 : Initial
----------------

**2018-12-28**

- Standard multigrid with or without BiCGSTAB.
- Tri-axial anisotropy.
- Number of cells must be 2^n, and n has to be the same in the x-, y-, and
  z-directions.<|MERGE_RESOLUTION|>--- conflicted
+++ resolved
@@ -8,8 +8,6 @@
 
 latest
 ------
-
-<<<<<<< HEAD
 
 - WIP: Memory improvements for parallel execution in simulations.
 
@@ -17,13 +15,12 @@
     (``simulation._dict_model`` does not exist any longer).
   - All computation move to ...
   - Provided ``efields`` are now input to the solver.
-=======
+
 - Simulation:
 
   - Adjust printing: correct simulation results for adjusted solver printing
     levels; *default solver verbosity is new 1*; ``log`` can now be overwritten
     in ``solver_opts`` (mainly for debugging).
->>>>>>> 6e2e37a2
 
 - Bug fixes:
 
