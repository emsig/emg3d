--- conflicted
+++ resolved
@@ -9,20 +9,6 @@
 latest
 ------
 
-<<<<<<< HEAD
-- WIP: Memory improvements for parallel execution in simulations.
-
-  - Parallel computation is now not sharing the simulation any longer.
-  - ``get_model`` is done on the fly, not stored in a dict any longer
-    (``simulation._dict_model`` does not exist any longer).
-  - Provided ``efields`` are now input to the solver.
-
-- WIP: Other data types than complex data.
-
-- WIP: Proper adjoint for magnetic receivers.
-
-- WIP: jvec
-=======
 - Changes in Simulation and parallel execution.
 
   - Parallel computation is now not sharing the simulation any longer.
@@ -35,7 +21,11 @@
   - Models and Fields return itself (not a copy) when the grid provided to
     ``interpolate_to_grid`` is the same as the current one.
 
->>>>>>> 443fa974
+- WIP: Other data types than complex data.
+
+- WIP: Proper adjoint for magnetic receivers.
+
+- WIP: jvec
 
 
 v1.2.1: Remove optimize & bug fix
