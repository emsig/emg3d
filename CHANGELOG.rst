Changelog
#########


recent versions
"""""""""""""""


<<<<<<< HEAD
*latest*
--------

- ``simulations``:

  - Within the automatic gridding the ``properties`` are estimated much more
    conservative now, if not provided: before the log10-average of the last
    slice in a given direction was used; now it uses the minimum conductivity /
    maximum resistivity. This is usually the air value for x/y and positive z.
    This is very conservative, but avoids that users use too small
    computational domains in the case of land and shallow marine surveys. The
    downside is that heavily over-estimates the required domain in the deep
    marine case. However, slower but safe is better in this case.
  - New method ``print_grids``, which prints the info of all created grids.
    This is also used for logging in the CLI interface.

- ``fields``: Values outside the grid in ``get_receiver`` and
  ``get_receiver_response`` are new set to NaN's instead of zeroes.
  Additionally, the first and last values in each direction of the fields are
  ignored, to avoid effects form the boundary condition (receivers should not
  be placed that close to the boundary anyway).

- ``maps``: ``interp3d`` takes a new keyword ``cval``, which is passed to
  ``map_coordinates``.
=======
*latest*: Arbitrarily shaped sources
------------------------------------

- ``fields.get_source_field``:

  - Arbitrarily shaped sources (and therefore also loops) can now be created by
    providing a ``src`` that consists of x-, y-, and z-coordinates of all
    endpoints of the individual segments.

  - Simple magnetic "dipole" sources can now be created by providing a point
    dipole (``[x, y, z, azm, dip]``) and set ``msrc=True`` (new fct-keyword).
    This will create a square loop of 1x1 m perpendicular to the defined point
    dipole, hence simulating a magnetic source.

  - Bugfix: Fix floating point issue when the smaller coordinate of a finite
    length dipole source was very close to a node, but not exactly (in the
    order of much less than nanometers. It then overestimated that source by
    putting it in twice as many cells, but not normalizing for it.
>>>>>>> cbaf3234


v0.15.3: Move to EMSiG
----------------------

**2020-12-09**

Various small things, mostly related to the automatic meshing.

- New parameter ``distance`` for ``get_origin_widths``, as an alternative for
  ``domain`` and ``vector``: distance defines the survey domain as distance
  from the center. This is then also available in ``construct_mesh`` and
  ``Simulation``, including the CLI.
- Removed ``precision`` from ``skin_depth``, ``wavelength``,
  ``min_cell_width``; all in ``meshes``. It caused problems for high
  frequencies.
- All data is stored in the ``Survey``, not partly in ``Survey`` and partly
  in ``Simulation``.
- Deprecated ``collect_classes`` in ``io``.
- Expanded the ``what``-parameter in the ``Simulation``-class to include
  properties related to the gradient.
- Moved from github.com/empymod to github.com/emsig.


*v0.15.2* : Bugfix deploy II
----------------------------

**2020-12-04**

- Fixing deploy script with GHA.


*v0.15.1* : Bugfix deploy
-------------------------

**2020-12-04**


Small bugfix release, as ``v0.15.0`` never got deployed.

- Fix CI deploy script.
- Makefile for the most common dev-tasks.


*v0.15.0* : discretize restructure
----------------------------------

**2020-12-04**


The package discretize went through a major restructuring with many name
changes and consequent deprecations (see below for a list of affected
mesh-properties for ``emg3d``). This version updates ``emg3d`` to be compatible
with ``discretize>=0.6.0`` in the long run. It also means that emg3d will, from
``emg3d>=0.15.0`` onwards, only work with ``discretize>=0.6.0``.

Other notable changes:

- Bug fix re storing/loading synthetics
- Moved from Travis CI to GitHub Actions.

The relevant aliases and deprecations for ``emg3d`` are (consult the release
notes of ``discretize`` for all changes):

**Aliases:** Aliases (left) remain valid pointers to the new names (right).

- ``x0`` => ``origin``
- ``nC`` => ``n_cells``
- ``vnC`` => ``shape_cells``
- ``nN`` => ``n_nodes``
- ``vnN`` => ``shape_nodes``
- ``nE`` => ``n_edges``
- ``nEx`` => ``n_edges_x``
- ``nEy`` => ``n_edges_y``
- ``nEz`` => ``n_edges_z``
- ``vnE`` => ``n_edges_per_direction``
- ``vnEx`` => ``shape_edges_x``
- ``vnEy`` => ``shape_edges_y``
- ``vnEz`` => ``shape_edges_z``

**Deprecations:** Deprecated properties (left) raise a deprecation warning and
will be removed in the future. Currently, they still work and point to the new
names (right).

- ``hx`` => ``h[0]``
- ``hy`` => ``h[1]``
- ``hz`` => ``h[2]``
- ``nCx`` => ``shape_cells[0]``
- ``nCy`` => ``shape_cells[1]``
- ``nCz`` => ``shape_cells[2]``
- ``nNx`` => ``shape_nodes[0]``
- ``nNy`` => ``shape_nodes[1]``
- ``nNz`` => ``shape_nodes[2]``
- ``vectorNx`` => ``nodes_x``
- ``vectorNy`` => ``nodes_y``
- ``vectorNz`` => ``nodes_z``
- ``vectorCCx`` => ``cell_centers_x``
- ``vectorCCy`` => ``cell_centers_y``
- ``vectorCCz`` => ``cell_centers_z``
- ``vol`` => ``cell_volumes``


*v0.14.3* : Bug fix
-------------------

**2020-11-19**

- Bug fix for ``discretize>=0.6.0``.


*v0.14.2* : Bug fix
-------------------

**2020-11-18**

- Bug fix for Windows affecting ``good_mg_cell_nr`` (int32 issue).


*v0.14.1* : Bug fix
-------------------

**2020-11-14**

- Fix for ``h5py>=3.0``.
- Improved docs re automatic gridding.


*v0.14.0* : Automatic gridding
------------------------------

**2020-11-07**

The simulation class comes new with an automatic gridding functionality, which
should make it much easier to compute CSEM data. With that the entire
optimization routine was improved too. See the API docs for more info of the
relevant implementation.

- ``simulation``:

  - ``Simulation``: New gridding options ``'single'``, ``'frequency'``
    ``'source'``, and ``'both'``; new default is ``'single'``.
  - ``compute()`` takes a new argument, ``min_offset``. If ``observed=True``,
    it will add Gaussian random noise according to the standard deviation of
    the data; it will set receivers responses below the minimum offset to NaN.
  - There is no longer a ``reference`` model.
  - ``misfit`` and ``gradient`` can now handle observations with NaN's.

- ``survey``: A ``Survey`` has new attributes ``standard_error``,
  ``noise_floor``, and ``relative_error``.

- ``optimize``: Completely changed misfit and data-weighting to more sensible
  functions.

- ``cli``:

  - As a consequence of the changes the ``data_weight_opts`` got removed.
  - New sections ``[data]`` to select the wanted data and ``[gridding_opts]``
    for options of the automatic gridding.
  - Section ``[simulation]`` has a new parameter ``min_offset`` (for creating
    observed data).
  - Output has a new parameter ``n_observations`` if ``misfit`` or ``gradient``
    were called, which is the number of observations that were used to compute
    the misfit.

- ``meshes``:

  - New functions ``construct_mesh``, ``get_origin_widths``,
    ``good_mg_cell_nr`` and other, smaller helper routines.
  - Deprecated the old meshing routines ``get_hx_h0``, ``get_cell_numbers``,
    ``get_stretched_h``, ``get_domain``, ``get_hx``; they will be removed in
    the future.
  - Default of ``good_mg_cell_nr`` changed, and the documentation (and
    verbosity) with regards to «good» number of cells was improved.

- Bug fixes:

  - ``maps``: Fixed the mapping of the gradients (``Conductivity`` is the only
    mapping that was not affected by this bug).

- Removed deprecated features:

  - ``models.Model``: Removed parameters ``res_{x;y;z}``.
  - ``io.save``: Removed deprecated parameter ``backend``.
  - ``io.save``: Removed default, file extension has to be provided.


*v0.13.0* : CLI
---------------

**2020-09-22**

- New Module ``cli`` for command-line interaction:

  The command-line interface can currently be used to forward model an entire
  ``Simulation``, and also to compute the misfit of it with respect to some
  data and the gradient of the misfit function. See the section "CLI interface"
  in the documentation for more info.


*Note that, while* ``cli`` *(v0.13.0) and* ``optimize`` *(v0.12.0) are
implemented, they are still in development and are likely going to change
throughout the next two minor releases or so.*

- Other changes:

  - ``solver``: Changes in ``verbosity`` for ``emg3d.solve``:

    - New default verbosity is 1 (only warnings; before it was 2).
    - Verbosities {-1;0;1} remain unchanged.
    - Verbosities {2;3;4} => {3;4;5}.
    - New verbosity 2: Only shows a one-liner at the end (plus warnings).

  - ``survey`` and ``simulation``: ``to_file`` and ``from_file`` have new a
    parameter ``name``, to store and load with a particular name instead of the
    default ``survey``/``simulation`` (useful when storing, e.g., many surveys
    in one file).

  - ``survey``: stores new also the reference-data; different data (observed,
    reference) is contained in a data-dict when storing.

  - ``simulation``: takes new a ``verb`` parameter.

  - ``optimize``:

    - Gradient now possible for arbitrarily rotated sources and receivers.
    - Falls back to ``synthetic`` instead of ``observed`` now if ``reference``
      not found.

  - ``io``: ``np.bool_`` are converted back to ``bool`` when loading.

  - Re-arrange, improve, and update documentation.


*v0.12.0* : Survey & Simulation
-------------------------------

**2020-07-25**

This is a big release with many new features, and unfortunately not completely
backwards compatible. The main new features are the new **Survey** and
**Simulation** classes, as well as some initial work for **optimization**
(misfit, gradient). Also, a **Model** can now be a resistivity model, a
conductivity model, or the logarithm (natural or base 10) therefore. Receivers
can now be arbitrarily rotated, just as the sources. In addition to the
existing **soft-dependencies** ``empymod``, ``discretize``, and ``h5py`` there
are the new soft-dependencies ``xarray`` and ``tqm``; ``discretize`` is now
much tighter integrated. For the new survey and simulation classes ``xarray``
is a required dependency. However, the only hard dependency remain ``scipy``
and ``numba``, if you use ``emg3d`` purely as a solver. Data reading and
writing has new a JSON-backend, in addition to the existing HDF5 and
NumPy-backends.

In more detail:

- Modules:

  - ``surveys`` (**new**; requires ``xarray``):

    - Class ``surveys.Survey``, which combines sources, receivers, and data.
    - Class ``surveys.Dipole``, which defines electric or magnetic point
      dipoles and finite length dipoles.

  - ``simulations`` (**new**; requires ``xarray``; soft-dependency ``tqdm``):

    - Class ``simulations.Simulation``, which combines a survey with a model. A
      simulation computes the e-field (and h-field) asynchronously using
      ``concurrent.futures``. This class will include automatic, source- and
      frequency-dependent gridding in the future. If ``tqdm`` is installed it
      displays a progress bar for the asynchronous computation. Note that the
      simulation class has still some limitations, consult the class
      documentation.

  - ``models``:

    - Model instances take new the parameters ``property_{x;y;z}`` instead of
      ``res_{x;y;z}``. The properties can be either resistivity, conductivity,
      or log_{e;10} thereof. What is actually provided has to be defined with
      the parameter ``mapping``. By default, it remains resistivity, as it was
      until now. The keywords ``res_{x;y;z}`` are **deprecated**, but still
      accepted at the moment. The attributes ``model.res_{x;y;z}`` are still
      available too, but equally **deprecated**. However, it is **no longer
      possible to assign values to these attributes**, which is a **backwards
      incompatible** change.
    - A model knows now how to interpolate itself from its grid to another grid
      (``interpolate2grid``).

  - ``maps``:

    - **New** mappings for ``models.Model`` instances: The mappings take care
      of how to transform the investigation variable to conductivity and back,
      and how it affects its derivative.
    - **New** interpolation routine ``edges2cellaverages``.

  - ``fields``:

    - Function ``get_receiver_response`` (**new**), which returns the response
      for arbitrarily rotated receivers.
    - Improvements to ``Field`` and ``SourceField``:

      - ``_sval`` and ``_smu0`` not stored any longer, derived from ``_freq``.
      - ``SourceField`` is now using the ``copy()`` and ``from_dict()`` from
        its parents class ``Field``.

  - ``io``:

    - File-format ``json`` (**new**), writes to a hierarchical, plain json
      file.
    - **Deprecated** the use of ``backend``, it uses the file extension of
      ``fname`` instead.
    - This means ``.npz`` (instead of ``numpy``), ``.h5`` (instead of
      ``h5py``), and new ``.json``.
    - New parameter ``collect_classes``, which can be used to switch-on
      collection of the main classes in root-level dictionaries. By default,
      they are no longer collected (**changed**).

  - ``meshes``:

    - ``meshes.TensorMesh`` **new** inherits from ``discretize`` if installed.
    - Added ``__eq__`` to ``models.TensorMesh`` to compare meshes.

  - ``optimize`` (**new**)

    - Functionalities related to inversion (data misfit, gradient, data
      weighting, and depth weighting). This module is in an early stage, and
      the API will likely change in the future. Current functions are
      ``misfit``, ``gradient`` (using the adjoint-state method), and
      ``data_weighting``. These functionalities are best accessed through the
      ``Simulation`` class.

- Dependencies:

  - ``empymod`` is now a soft dependency (no longer a hard dependency), only
    required for ``utils.Fourier`` (time-domain modelling).
  - Existing soft dependency ``discretize`` is now baked straight into
    ``meshes``.
  - New soft dependency ``xarray`` for the ``Survey`` class (and therefore also
    for the ``Simulation`` class and the ``optimize`` module).
  - New soft dependency ``tqdm`` for nice progress bars in asynchronous
    computation.

- **Deprecations** and removals:

  - Removed deprecated functions ``data_write`` and ``data_read``.
  - Removed all deprecated functions from ``utils``.

- Miscellaneous:

  - Re-organise API-docs.
  - Much bookkeeping (improve error raising and checking; chaining errors,
    numpy types, etc).


*v0.11.0* : Refactor
--------------------

**2020-05-05**

Grand refactor with new internal layout. Mainly splitting-up ``utils`` into
smaller bits. Most functionalities (old names) are currently retained in
``utils`` and it should be mostly backwards compatible for now, but they are
deprecated and will eventually be removed. Some previously deprecated functions
were removed, however.

- Removed deprecated functions:

  - ``emg3d.solver.solver`` (use ``emg3d.solver.solve`` instead).
  - Aliases of ``emg3d.io.data_write`` and ``emg3d.io.data_read`` in
    ``emg3d.utils``.

- Changes:

  - ``SourceField`` has now the same signature as ``Field`` (this might break
    your code if you called ``SourceField`` directly, with positional
    arguments, and not through ``get_source_field``).
  - More functions and classes in the top namespace.
  - Replaced ``core.l2norm`` with ``scipy.linalg.norm``, as SciPy 1.4 got the
    following PR: https://github.com/scipy/scipy/pull/10397 (reason to raise
    minimum SciPy to 1.4).
  - Increased minimum required versions of dependencies to

    - ``scipy>=1.4.0`` (raised from 1.1, see note above)
    - ``empymod>=2.0.0`` (no min requirement before)
    - ``numba>=0.45.0`` (raised from 0.40)

- New layout

  - ``njitted`` -> ``core``.
  - ``utils`` split in ``fields``, ``meshes``, ``models``, ``maps``, and
    ``utils``.

- Bugfixes:

  - Fixed ``to_dict``, ``from_dict``, and ``copy`` for the ``SourceField``.
  - Fixed ``io`` for ``SourceField``, that was not implemented properly.


v0.8.0 - v0.10.x
""""""""""""""""

*v0.10.1* : Zero Source
-----------------------

**2020-04-29**

- Bug fixes:

  - Checks now if provided source-field is zero, and exists gracefully if so,
    returning a zero electric field. Until now it failed with a
    division-by-zero error.

- Improvements:

  - Warnings: If ``verb=1`` it prints a warning in case it did not converge (it
    finished silently until now).
  - Improvements to docs (figures-scaling; intersphinx).
  - Adjust ``Fields.pha`` and ``Fields.amp`` in accordance with ``empymod v2``:
    ``.pha`` and ``.amp`` are now methods; uses directly
    ``empymod.utils.EMArray``.
  - Adjust tests for ``empymod v2`` (Fields, Fourier).


*v0.10.0* : Data persistence
----------------------------

**2020-03-25**

- New:

  - New functions ``emg3d.save`` and ``emg3d.load`` to save and load all sort
    of ``emg3d`` instances. The currently implemented backends are
    ``h5py`` for ``.h5``-files (default, but requires ``h5py`` to be installed)
    and ``numpy`` for ``.npz``-files.
  - Classes ``emg3d.utils.Field``, ``emg3d.utils.Model``, and
    ``emg3d.utils.TensorMesh`` have new methods ``.copy()``, ``.to_dict()``,
    and ``.from_dict()``.
  - ``emg3d.utils.Model``: Possible to create new models by adding or
    subtracting existing models, and comparing two models (``+``, ``-``, ``==``
    and ``!=``). New attributes ``shape`` and ``size``.
  - ``emg3d.utils.Model`` does not store the volume any longer (just ``vnC``).

- Deprecations:

  - Deprecated ``data_write`` and ``data_read``.

- Internal and bug fixes:

  - All I/O-related stuff moved to its own file ``io.py``.
  - Change from ``NUMBA_DISABLE_JIT`` to use ``py_func`` for testing and
    coverage.
  - Bugfix: ``emg3d.njitted.restrict`` did not store the {x;y;z}-field if
    ``sc_dir`` was {4;5;6}, respectively.


*v0.9.3* : Sphinx gallery
-------------------------

**2020-02-11**

- Rename ``solver.solver`` to ``solver.solve``; load ``solve`` also into the
  main namespace as ``emg3d.solve``.
- Adjustment to termination criterion for *STAGNATION*: The current error is
  now compared to the last error of the same cycle type. Together with this the
  workaround for sslsolver when called with an initial efield introduced in
  v0.8.0 was removed.
- Adjustment to ``utils.get_hx_h0`` (this might change your boundaries): The
  computation domain is now computed so that the distance for the signal
  travelling from the source to the boundary and back to the most remote
  receiver is at least two wavelengths away. If this is within the provided
  domain, then now extra buffer is added around the domain. Additionally, the
  function has a new parameter ``max_domain``, which is the maximum distance
  from the center to the boundary; defaults to 100 km.
- New parameter ``log`` for ``utils.grid2grid``; if ``True``, then the
  interpolation is carried out on a log10-scale.
- Change from the notebook-based ``emg3d-examples``-repo to the
  ``sphinx``-based ``emg3d-gallery``-repo.


*v0.9.2* : Complex sources
--------------------------

**2019-12-26**

- Strength input for ``get_source_field`` can now be complex; it also stores
  now the source location and its strength and moment.
- ``get_receiver`` can now take entire ``Field`` instances, and returns in that
  case (``fx``, ``fy``, ``fz``) at receiver locations.
- Krylov subspace solvers:

  - Solver now finishes in the middle of preconditioning cycles if tolerance is
    reached.
  - Solver now aborts if solution diverges or stagnates also for the SSL
    solvers; it fails and returns a zero field.
  - Removed ``gmres`` and ``lgmres`` from the supported SSL solvers; they do
    not work nice for this problem. Supported remain ``bicgstab`` (default),
    ``cgs``, and ``gcrotmk``.

- Various small things:

  - New attribute ``Field.is_electric``, so the field knows if it is electric
    or magnetic.
  - New ``verb``-possibility: ``verb=-1`` is a continuously updated one-liner,
    ideal to monitor large sets of computations or in inversions.
  - The returned ``info`` dictionary contains new keys:

    - ``runtime_at_cycle``: accumulated total runtime at each cycle;
    - ``error_at_cycle``: absolute error at each cycle.

  - Simple ``__repr__`` for ``TensorMesh``, ``Model``, ``Fourier``, ``Time``.

- Bugfixes:

  - Related to ``get_hx_h0``, ``data_write``, printing in ``Fourier``.


*v0.9.1* : VolumeModel
----------------------

**2019-11-13**

- New class ``VolumeModel``; changes in ``Model``:

  - ``Model`` now only contains resistivity, magnetic permeability, and
    electric permittivity.
  - ``VolumeModel`` contains the volume-averaged values eta and zeta; called
    from within ``emg3d.solver.solver``.
  - Full wave equation is enabled again, via ``epsilon_r``; by default it is
    set to None, hence diffusive approximation.
  - Model parameters are now internally stored as 1D arrays.
  - An {isotropic, VTI, HTI} initiated model can be changed by providing the
    missing resistivities.

- Bugfix: Up and till version 0.8.1 there was a bug. If resistivity was set
  with slices, e.g., ``model.res[:, :, :5]=1e10``, it DID NOT update the
  corresponding eta. This bug was unintentionally fixed in 0.9.0, but only
  realised now.

- Various:

  - The log now lists the version of emg3d.
  - PEP8: internal imports now use absolute paths instead of relative ones.
  - Move from conda-channel ``prisae`` to ``conda-forge``.
  - Automatic deploy for PyPi and conda-forge.


*v0.9.0* : Fourier
------------------

**2019-11-07**

- New routine:

  - ``emg3d.utils.Fourier``, a class to handle Fourier-transform related stuff
    for time-domain modelling. See the example notebooks for its usage.

- Utilities:

  - ``Fields`` and returned receiver-arrays (``EMArray``) both have amplitude
    (``.amp``) and phase (``.pha``) attributes.
  - ``Fields`` have attributes containing frequency-information (``freq``,
    ``smu0``).
  - New class ``SourceField``; a subclass of ``Field``, adding ``vector`` and
    ``v{x,y,z}`` attributes for the real valued source vectors.
  - The ``Model`` is not frequency-dependent any longer and does NOT take
    a ``freq``-parameter any more (currently it still takes it, but it is
    deprecated and will be removed in the future).
  - ``data_write`` automatically removes ``_vol`` from ``TensorMesh`` instances
    and ``_eta_{x,y,z}``, ``_zeta`` from ``Model`` instances. This makes the
    archives smaller, and they are not required, as they are simply
    reconstructed if needed.

- Internal changes:

  - The multigrid method, as implemented, only works for the diffusive
    approximation. Nevertheless, we always used ``\sigma-i\omega\epsilon``,
    hence a complex number. This is now changed and ``\epsilon`` set to 0,
    leaving only ``\sigma``.
  - Change time convention from ``exp(-iwt)`` to ``exp(iwt)``, as used in
    ``empymod`` and commonly in CSEM. Removed the parameter ``conjugate`` from
    the solver, to simplify.
  - Change own private class variables from ``__`` to ``_``.
  - ``res`` and ``mu_r`` are now checked to ensure they are >0; ``freq`` is
    checked to ensure !=0.

- New dependencies and maintenance:

  - ``empymod`` is a new dependency.
  - Travis now checks all the url's in the documentation, so there should be no
    broken links down the road. (Check is allowed to fail, it is visual QC.)

- Bugfixes:

  - Fixes to the ``setuptools_scm``-implementation (``MANIFEST.in``).


*v0.8.1* : setuptools_scm
-------------------------

**2019-10-22**

- Implement ``setuptools_scm`` for versioning (adds git hashes for
  dev-versions).


*v0.8.0* : Laplace
------------------

**2019-10-04**

- Laplace-domain computation: By providing a negative ``freq``-value to
  ``utils.get_source_field`` and ``utils.Model``, the computation is carried
  out in the real Laplace domain ``s = freq`` instead of the complex frequency
  domain ``s = 2i*pi*freq``.
- New meshing helper routines (particularly useful for transient modelling
  where frequency-dependent/adaptive meshes are inevitable):

  - ``utils.get_hx_h0`` to get cell widths and origin for given parameters
    including a few fixed interfaces (center plus two, e.g. top anomaly,
    sea-floor, and sea-surface).
  - ``utils.get_cell_numbers`` to get good values of number of cells for given
    primes.

- Speed-up ``njitted.volume_average`` significantly thanks to @jcapriot.
- Bugfixes and other minor things:

  - Abort if l2-norm is NaN (only works for MG).
  - Workaround for the case where a ``sslsolver`` is used together with a
    provided initial ``efield``.
  - Changed parameter ``rho`` to ``res`` for consistency reasons in
    ``utils.get_domain``.
  - Changed parameter ``h_min`` to ``min_width`` for consistency reasons in
    ``utils.get_stretched_h``.


v0.1.0 - v0.7.x
"""""""""""""""

*v0.7.1* : JOSS article
-----------------------

**2019-07-17**

- Version of the JOSS article, https://doi.org/10.21105/joss.01463 .
- New function ``utils.grid2grid`` to move from one grid to another. Both
  functions (``utils.get_receiver`` and ``utils.grid2grid``) can be used for
  fields and model parameters (with or without extrapolation). They are very
  similar, the former taking coordinates (x, y, z) as new points, the latter
  one another TensorMesh instance.
- New jitted function ``njitted.volume_average`` for interpolation using the
  volume-average technique.
- New parameter ``conjugate`` in ``solver.solver`` to permit both Fourier
  transform conventions.
- Added ``exit_status`` and ``exit_message`` to ``info_dict``.
- Add section ``Related ecosystem`` to documentation.


*v0.7.0* : H-field
------------------

**2019-07-05**

- New routines:

  - ``utils.get_h_field``: Small routine to compute the magnetic field from
    the electric field using Faraday's law.
  - ``utils.get_receiver``: Small wrapper to interpolate a field at receiver
    positions. Added 3D spline interpolation; is the new default.

- Re-implemented the possibility to define isotropic magnetic permeabilities in
  ``utils.Model``. Magnetic permeability is not tri-axially included in the
  solver currently; however, it would not be too difficult to include if there
  is a need.
- CPU-graph added on top of RAM-graph.
- Expand ``utils.Field`` to work with pickle/shelve.
- Jit ``np.linalg.norm`` (``njitted.l2norm``).
- Use ``scooby`` (soft dependency) for versioning, rename ``Version`` to
  ``Report`` (backwards incompatible).

- Bug fixes:

  - Small bugfix introduced in ebd2c9d5: ``sc_cycle`` and ``lr_cycle`` was not
    updated any longer at the end of a cycle (only affected ``sslsolver=True``.
  - Small bugfix in ``utils.get_hx``.


*v0.6.2* : CPU & RAM
--------------------

**2019-06-03**

Further speed and memory improvements:

- Add *CPU & RAM*-page to documentation.
- Change loop-order from x-z-y to z-x-y in Gauss-Seidel smoothing with line
  relaxation in y-direction. Hence reversed lexicographical order. This results
  in a significant speed-up, as x is the fastest changing axis.
- Move total residual computation from ``solver.residual`` into
  ``njitted.amat_x``.
- Simplifications in ``utils``:

  - Simplify ``utils.get_source_field``.
  - Simplify ``utils.Model``.
  - Removed unused timing-stuff from early development.


*v0.6.1* : Memory
-----------------

**2019-05-28**

Memory and speed improvements:

- Only compute residual and l2-norm when absolutely necessary.
- Inplace computations for ``np.conjugate`` in ``solver.solver`` and
  ``np.subtract`` in ``solver.residual``.


*v0.6.0* : RegularGridInterpolator
----------------------------------

**2019-05-26**

- Replace :class:`scipy.interpolate.RegularGridInterpolator` with a custom
  tailored version of it (class:`emg3d.solver.RegularGridProlongator`); results
  in twice as fast prolongation.
- Simplify the fine-grid computation in ``prolongation`` without using
  ``gridE*``; memory friendlier.
- Submission to JOSS.
- Add *Multi-what?*-page to documentation.
- Some major refactoring, particularly in ``solver``.
- Removed ``discretize`` as hard dependency.
- Rename ``rdir`` and ``ldir`` (and related ``p*dir``; ``*cycle``) to the more
  descriptive ``sc_dir`` and ``lr_dir``.


v0.5.0 : Accept any grid size
-----------------------------

**2019-05-01**

- First open-source version.
- Include RTD, Travis, Coveralls, Codacy, and Zenodo. No benchmarks yet.
- Accepts now *any* grid size (warns if a bad grid size for MG is provided).
- Coarsens now to the lowest level of each dimension, not only to the coarsest
  level of the smallest dimension.
- Combined ``restrict_rx``, ``restrict_ry``, and ``restrict_rz`` to
  ``restrict``.
- Improve speed by passing pre-allocated arrays to jitted functions.
- Store ``res_y``, ``res_z`` and corresponding ``eta_y``, ``eta_z`` only if
  ``res_y``, ``res_z`` were provided in initial call to ``utils.model``.
- Change ``zeta`` to ``v_mu_r``.
- Include rudimentary ``TensorMesh``-class in ``utils``; removes hard
  dependency on ``discretize``.
- Bugfix: Take a provided ``efield`` into account; don't return if provided.


v0.4.0 : Cholesky
-----------------

**2019-03-29**

- Use ``solve_chol`` for everything, remove ``solve_zlin``.
- Moved ``mesh.py`` and some functionalities from ``solver.py`` into
  ``utils.py``.
- New mesh-tools. Should move to ``discretize`` eventually.
- Improved source generation tool. Might also move to ``discretize``.
- ``printversion`` is now included in ``utils``.
- Many bug fixes.
- Lots of improvements to tests.
- Lots of improvements to documentation. Amongst other, moved docs from
  ``__init__.py`` into the docs rst.


v0.3.0 : Semicoarsening
-----------------------

**2019-01-18**

- Semicoarsening option.
- Number of cells must still be 2^n, but n can be different in the x-, y-, and
  z-directions.
- Many other iterative solvers from :mod:`scipy.sparse.linalg` can be used. It
  seems to work fine with the following methods:

  - :func:`scipy.sparse.linalg.bicgstab`:  BIConjugate Gradient STABilize;
  - :func:`scipy.sparse.linalg.cgs`: Conjugate Gradient Squared;
  - :func:`scipy.sparse.linalg.gmres`: Generalized Minimal RESidual;
  - :func:`scipy.sparse.linalg.lgmres`: Improvement of GMRES using alternating
    residual vectors;
  - :func:`scipy.sparse.linalg.gcrotmk`: GCROT: Generalized Conjugate Residual
    with inner Orthogonalization and Outer Truncation.

- The SciPy-solver or MG can be used all in combination or on its own, hence
  only MG, SciPy-solver with MG preconditioning, only SciPy-solver.


v0.2.0 : Line relaxation
------------------------

**2019-01-14**

- Line relaxation option.


v0.1.0 : Initial
----------------

**2018-12-28**

- Standard multigrid with or without BiCGSTAB.
- Tri-axial anisotropy.
- Number of cells must be 2^n, and n has to be the same in the x-, y-, and
  z-directions.<|MERGE_RESOLUTION|>--- conflicted
+++ resolved
@@ -6,9 +6,30 @@
 """""""""""""""
 
 
-<<<<<<< HEAD
-*latest*
---------
+*latest*: Arbitrarily shaped sources
+------------------------------------
+
+- ``fields.get_source_field``:
+
+  - Arbitrarily shaped sources (and therefore also loops) can now be created by
+    providing a ``src`` that consists of x-, y-, and z-coordinates of all
+    endpoints of the individual segments.
+
+  - Simple magnetic "dipole" sources can now be created by providing a point
+    dipole (``[x, y, z, azm, dip]``) and set ``msrc=True`` (new fct-keyword).
+    This will create a square loop of 1x1 m perpendicular to the defined point
+    dipole, hence simulating a magnetic source.
+
+  - Bugfix: Fix floating point issue when the smaller coordinate of a finite
+    length dipole source was very close to a node, but not exactly (in the
+    order of much less than nanometers. It then overestimated that source by
+    putting it in twice as many cells, but not normalizing for it.
+
+- ``fields``: Values outside the grid in ``get_receiver`` and
+  ``get_receiver_response`` are new set to NaN's instead of zeroes.
+  Additionally, the first and last values in each direction of the fields are
+  ignored, to avoid effects form the boundary condition (receivers should not
+  be placed that close to the boundary anyway).
 
 - ``simulations``:
 
@@ -23,34 +44,8 @@
   - New method ``print_grids``, which prints the info of all created grids.
     This is also used for logging in the CLI interface.
 
-- ``fields``: Values outside the grid in ``get_receiver`` and
-  ``get_receiver_response`` are new set to NaN's instead of zeroes.
-  Additionally, the first and last values in each direction of the fields are
-  ignored, to avoid effects form the boundary condition (receivers should not
-  be placed that close to the boundary anyway).
-
 - ``maps``: ``interp3d`` takes a new keyword ``cval``, which is passed to
   ``map_coordinates``.
-=======
-*latest*: Arbitrarily shaped sources
-------------------------------------
-
-- ``fields.get_source_field``:
-
-  - Arbitrarily shaped sources (and therefore also loops) can now be created by
-    providing a ``src`` that consists of x-, y-, and z-coordinates of all
-    endpoints of the individual segments.
-
-  - Simple magnetic "dipole" sources can now be created by providing a point
-    dipole (``[x, y, z, azm, dip]``) and set ``msrc=True`` (new fct-keyword).
-    This will create a square loop of 1x1 m perpendicular to the defined point
-    dipole, hence simulating a magnetic source.
-
-  - Bugfix: Fix floating point issue when the smaller coordinate of a finite
-    length dipole source was very close to a node, but not exactly (in the
-    order of much less than nanometers. It then overestimated that source by
-    putting it in twice as many cells, but not normalizing for it.
->>>>>>> cbaf3234
 
 
 v0.15.3: Move to EMSiG
