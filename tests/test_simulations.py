import pytest
import numpy as np
from numpy.testing import assert_allclose

# Soft dependencies
try:
    import xarray
except ImportError:
    xarray = None

from emg3d import meshes, models, surveys, simulations, fields, solver, io


@pytest.mark.skipif(xarray is None, reason="xarray not installed.")
class TestSimulation():
    if xarray is not None:
        # Create a simple survey
        sources = (0, [1000, 3000, 5000], -950, 0, 0)
        receivers = (np.arange(12)*500, 0, -1000, 0, 0)
        frequencies = (1.0, 2.0)

        survey = surveys.Survey('Test', sources, receivers, frequencies,
                                noise_floor=1e-15, relative_error=0.05)

        # Create a simple grid and model
        grid = meshes.TensorMesh(
                [np.ones(32)*250, np.ones(16)*500, np.ones(16)*500],
                np.array([-1250, -1250, -2250]))
        model = models.Model(grid, 1)

        # Create a simulation, compute all fields.
        simulation = simulations.Simulation(
                'Test1', survey, grid, model, max_workers=1,
                solver_opts={'maxit': 1, 'verb': 0, 'sslsolver': False,
                             'linerelaxation': False, 'semicoarsening': False},
                gridding='same')

        # Do first one single and then all together.
        simulation.get_efield('Tx0', 2.0)
        simulation.compute(observed=True)

    def test_derived(self):

        # Check model
        assert self.simulation.get_model('Tx1', 1.0) == self.model

        # Check grid
        assert self.simulation.get_grid('Tx1', 1.0) == self.grid

    def test_fields(self, capsys):
        # Check sfield
        sfield = fields.get_source_field(
                self.grid, self.survey.sources['Tx1'].coordinates,
                freq=1.0, strength=0)
        assert_allclose(self.simulation.get_sfield('Tx1', 1.0), sfield)

        # Check efield
        print(self.simulation.solver_opts)
        efield, info = solver.solve(
                self.grid, self.model, sfield,
                **self.simulation.solver_opts)
        assert_allclose(self.simulation.get_efield('Tx1', 1.0), efield)

        # Unknown keyword
        with pytest.raises(TypeError, match='Unexpected '):
            self.simulation.get_efield('Tx1', 1.0, unknownkeyward=True)

        # See a single one
        self.simulation._dict_efield['Tx1'][1.0] = None
        _, _ = capsys.readouterr()
        self.simulation.get_efield('Tx1', 1.0)

        info = self.simulation.get_efield_info('Tx1', 1.0)
        assert 'MAX. ITERATION REACHED, NOT CONVERGED' in info['exit_message']

        # Check hfield
        hfield = fields.get_h_field(self.grid, self.model, efield)
        assert_allclose(self.simulation.get_hfield('Tx1', 1.0), hfield)
        s_hfield = self.simulation.get_hfield('Tx1', 1.0)
        assert_allclose(s_hfield, hfield)
        assert_allclose(
                self.simulation._dict_efield_info['Tx1'][1.0]['abs_error'],
                info['abs_error'])
        assert_allclose(
                self.simulation._dict_efield_info['Tx1'][1.0]['rel_error'],
                info['rel_error'])
        exit = self.simulation._dict_efield_info['Tx1'][1.0]['exit']
        assert exit == info['exit'] == 1

    def test_responses(self):
        rec_resp = fields.get_receiver_response(
                self.grid, self.simulation.get_efield('Tx1', 1.0),
                self.survey.rec_coords)
        assert_allclose(
                self.simulation.data.synthetic[1, :, 0].data,
                rec_resp, atol=1e-16)

    def test_errors(self):
        with pytest.raises(TypeError, match='Unexpected '):
            simulations.Simulation(
                    'Test2', self.survey, self.grid, self.model, unknown=True)

        tsurvey = self.survey.copy()
        tsurvey.fixed = True
        with pytest.raises(NotImplementedError, match="`survey.fixed=False`"):
            simulations.Simulation(
                    'Test2', tsurvey, self.grid, self.model)

        tsurvey.fixed = False
<<<<<<< HEAD
        tsurvey.sources['Tx1'].electric = False
        with pytest.raises(NotImplementedError, match="for magnetic sources"):
=======
        tsurvey.receivers['Rx01'].electric = False
        with pytest.raises(NotImplementedError, match="magnetic receivers"):
>>>>>>> 5d38d2b3
            simulations.Simulation(
                    'Test2', tsurvey, self.grid, self.model)

        # gridding='same' with gridding_opts.
        with pytest.raises(TypeError, match="`gridding_opts` is not permitt"):
            simulations.Simulation(
                    'Test', self.survey, self.grid, self.model,
                    gridding='same', gridding_opts={'bummer': True})

        # expand without seasurface
        with pytest.raises(KeyError, match="is required if"):
            simulations.Simulation(
                    'Test', self.survey, self.grid, self.model,
                    gridding='single', gridding_opts={'expand': [1, 2]})

    def test_reprs(self):
        test = self.simulation.__repr__()

        assert "*Simulation* «Test1»" in test
        assert "of Survey «Test»" in test
        assert "Survey: 3 sources; 12 receivers; 2 frequencies" in test
        assert "Model [resistivity]; isotropic; 32 x 16 x 16 (8,192)" in test
        assert "Gridding: Same grid as for model" in test

        test = self.simulation._repr_html_()
        assert "Simulation «Test1»" in test
        assert "of Survey «Test»" in test
        assert "Survey: 3 sources; 12 receivers; 2 frequencies" in test
        assert "Model [resistivity]; isotropic; 32 x 16 x 16 (8,192)" in test
        assert "Gridding: Same grid as for model" in test

    def test_copy(self, tmpdir):
        with pytest.raises(TypeError, match="Unrecognized `what`: nothing"):
            self.simulation.copy('nothing')

        sim2 = self.simulation.copy()
        assert self.simulation.name == sim2.name
        assert self.simulation.survey.sources == sim2.survey.sources
        assert_allclose(self.simulation.get_efield('Tx1', 1.0),
                        sim2.get_efield('Tx1', 1.0))

        # Also check to_file()/from_file().
        sim_dict = self.simulation.to_dict('all')
        sim2 = simulations.Simulation.from_dict(sim_dict)
        assert self.simulation.name == sim2.name
        assert self.simulation.survey.name == sim2.survey.name
        assert self.simulation.max_workers == sim2.max_workers
        assert self.simulation.gridding == sim2.gridding
        assert self.simulation.grid == sim2.grid
        assert self.simulation.model == sim2.model

        del sim_dict['survey']
        with pytest.raises(KeyError, match="Variable 'survey' missing"):
            simulations.Simulation.from_dict(sim_dict)

        # Also check to_file()/from_file().
        self.simulation.to_file(tmpdir+'/test.npz', what='all')
        sim2 = simulations.Simulation.from_file(tmpdir+'/test.npz')
        assert self.simulation.name == sim2.name
        assert self.simulation.survey.name == sim2.survey.name
        assert self.simulation.max_workers == sim2.max_workers
        assert self.simulation.gridding == sim2.gridding
        assert self.simulation.grid == sim2.grid
        assert self.simulation.model == sim2.model

        sim9 = simulations.Simulation.from_file(tmpdir+'/test.npz', verb=-1)
        assert sim2.name == sim9[0].name
        assert 'Data loaded from' in sim9[1]

        # Clean and ensure it is empty
        sim3 = self.simulation.copy()
        sim3.clean('all')
        assert sim3._dict_efield['Tx1'][1.0] is None
        assert sim3._dict_hfield['Tx1'][1.0] is None
        assert sim3._dict_efield_info['Tx1'][1.0] is None
        with pytest.raises(TypeError, match="Unrecognized `what`: nothing"):
            sim3.clean('nothing')

    def test_dicts_provided(self):
        grids = self.simulation._dict_grid.copy()

        # dict
        sim1 = simulations.Simulation(
                'Test2', self.survey, self.grid, self.model, gridding='dict',
                gridding_opts=grids)
        m1 = sim1.get_model('Tx1', 1.0)
        g1 = sim1.get_grid('Tx1', 1.0)

        # provide
        sim2 = simulations.Simulation(
                'Test2', self.survey, self.grid, self.model,
                gridding='input', gridding_opts=grids['Tx1'][1.0])
        m2 = sim2.get_model('Tx1', 1.0)
        g2 = sim2.get_grid('Tx1', 1.0)

        assert m1 == m2
        assert g1 == g2

        # to/from_dict
        sim1copy = sim1.copy()
        sim2copy = sim2.copy()
        m1c = sim1copy.get_model('Tx1', 1.0)
        g1c = sim1copy.get_grid('Tx1', 1.0)
        m2c = sim2copy.get_model('Tx1', 1.0)
        g2c = sim2copy.get_grid('Tx1', 1.0)
        assert m1 == m1c
        assert g1 == g1c
        assert m2 == m2c
        assert g2 == g2c

    def test_synthetic(self):
        sim = self.simulation.copy()

        # Switch off noise_floor, relative_error, min_offset => No noise.
        sim.survey.noise_floor = None
        sim.survey.relative_error = None
        sim._dict_efield = sim._dict_initiate  # Reset
        sim.compute(observed=True)
        assert_allclose(sim.data.synthetic, sim.data.observed)
        assert sim.survey.size == sim.data.observed.size

    def test_input_gradient(self):
        # Create another mesh, so there will be a difference.
        newgrid = meshes.TensorMesh(
                [np.ones(16)*500, np.ones(8)*1000, np.ones(8)*1000],
                np.array([-1250, -1250, -2250]))

        simulation = simulations.Simulation(
                'TestX', self.survey, self.grid, self.model, max_workers=1,
                solver_opts={'maxit': 1, 'verb': 0, 'sslsolver': False,
                             'linerelaxation': False, 'semicoarsening': False},
                gridding='input', gridding_opts=newgrid)

        grad = simulation.gradient

        # Ensure the gradient has the shape of the model, not of the input.
        assert grad.shape == self.model.shape

        sim2 = simulation.to_dict(what='all', copy=True)
        sim3 = simulation.to_dict(what='plain', copy=True)
        assert 'residual' in sim2['survey']['data'].keys()
        assert 'residual' not in sim3['survey']['data'].keys()

        # Backwards compatibility
        with pytest.warns(FutureWarning):
            sim4 = simulation.to_dict()
            sim4['data'] = {'synthetic': sim4['survey']['data']['observed']}
            simulations.Simulation.from_dict(sim4)

        simulation.clean('all')  # Should remove 'residual', 'bfield-dicts'
        sim5 = simulation.to_dict('all')
        assert 'residual' not in sim5['survey']['data'].keys()
        assert '_dict_bfield' not in sim5.keys()


@pytest.mark.skipif(xarray is None, reason="xarray not installed.")
def test_simulation_automatic(capsys):
    # Create a simple survey
    sources = (0, [1000, 3000, 5000], -950, 0, 0)
    receivers = ([-3000, 0, 3000], [0, 3000, 6000], -1000, 0, 0)
    frequencies = (0.1, 1.0, 10.0)

    survey = surveys.Survey('Test', sources, receivers, frequencies,
                            noise_floor=1e-15, relative_error=0.05)

    # Create a simple grid and model
    grid = meshes.TensorMesh(
            [np.ones(32)*250, np.ones(16)*500, np.ones(4)*500],
            np.array([-1250, -1250, -2250]))
    model = models.Model(grid, 1)

    # Create a simulation, compute all fields.
    inp = {'survey': survey, 'grid': grid, 'model': model,
           'gridding_opts': {'expand': [1, 0.5], 'seasurface': 0, 'verb': 1}}
    b_sim = simulations.Simulation('both', gridding='both', **inp)
    f_sim = simulations.Simulation('freq', gridding='frequency', **inp)
    t_sim = simulations.Simulation('src', gridding='source', **inp)
    s_sim = simulations.Simulation('single', gridding='single', **inp)

    # Quick repr test.
    assert " 24 x 24 (13,824) - 160 x 160 x 96 (2,457,600)" in b_sim.__repr__()
    assert " 24 x 24 (13,824) - 160 x 160 x 96 (2,457,600)" in f_sim.__repr__()
    assert "Source-dependent grids; 64 x 64 x 40 (163,840)" in t_sim.__repr__()
    assert "ources and frequencies; 64 x 64 x 40 (163,840)" in s_sim.__repr__()

    # Quick print_grid test:
    _, _ = capsys.readouterr()  # empty
    b_sim.print_grid_info()
    out, _ = capsys.readouterr()
    assert "= Source: Tx1; Frequency: 10.0 Hz =" in out
    assert "== GRIDDING IN X ==" in out
    assert b_sim.get_grid('Tx0', 1.0).__repr__() in out

    _, _ = capsys.readouterr()  # empty
    out = f_sim.print_grid_info(return_info=True)
    out2, _ = capsys.readouterr()
    assert out2 == ""
    assert "= Source: all" in out
    assert "== GRIDDING IN X ==" in out
    assert f_sim.get_grid('Tx2', 1.0).__repr__() in out

    t_sim.print_grid_info()
    out, _ = capsys.readouterr()
    assert "; Frequency: all" in out
    assert "== GRIDDING IN X ==" in out
    assert t_sim.get_grid('Tx1', 10.0).__repr__() in out

    _, _ = capsys.readouterr()  # empty
    out = s_sim.print_grid_info(return_info=True)
    out2, _ = capsys.readouterr()
    assert out2 == ""
    assert "= Source: all; Frequency: all =" in out
    assert "== GRIDDING IN X ==" in out
    assert s_sim.get_grid('Tx2', 0.1).__repr__() in out

    assert s_sim.print_grid_info(verb=-1) is None

    # Grids: Middle source / middle frequency should be the same in all.
    assert f_sim.get_grid('Tx1', 1.0) == t_sim.get_grid('Tx1', 1.0)
    assert f_sim.get_grid('Tx1', 1.0) == s_sim.get_grid('Tx1', 1.0)
    assert f_sim.get_grid('Tx1', 1.0) == b_sim.get_grid('Tx1', 1.0)
    assert f_sim.get_model('Tx1', 1.0) == t_sim.get_model('Tx1', 1.0)
    assert f_sim.get_model('Tx1', 1.0) == s_sim.get_model('Tx1', 1.0)
    assert f_sim.get_model('Tx1', 1.0) == b_sim.get_model('Tx1', 1.0)

    # Copy:
    f_sim_copy = f_sim.copy()
    assert f_sim.get_grid('Tx1', 1.0) == f_sim_copy.get_grid('Tx1', 1.0)
    assert 'expand' not in f_sim.gridding_opts.keys()
    assert 'expand' not in f_sim_copy.gridding_opts.keys()
    s_sim_copy = s_sim.copy()
    assert s_sim.get_grid('Tx1', 1.0) == s_sim_copy.get_grid('Tx1', 1.0)
    assert 'expand' not in s_sim.gridding_opts.keys()
    assert 'expand' not in s_sim_copy.gridding_opts.keys()
    t_sim_copy = t_sim.copy()
    assert t_sim.get_grid('Tx1', 1.0) == t_sim_copy.get_grid('Tx1', 1.0)
    assert 'expand' not in t_sim.gridding_opts.keys()
    assert 'expand' not in t_sim_copy.gridding_opts.keys()


@pytest.mark.skipif(xarray is None, reason="xarray not installed.")
def test_print_solver(capsys):
    grid = meshes.TensorMesh(
            [[(25, 10, -1.04), (25, 28), (25, 10, 1.04)],
             [(50, 8, -1.03), (50, 16), (50, 8, 1.03)],
             [(30, 8, -1.05), (30, 16), (30, 8, 1.05)]],
            x0='CCC')

    model = models.Model(grid, property_x=1.5, property_y=1.8,
                         property_z=3.3, mapping='Resistivity')

    survey = surveys.Survey(
        name='Test', sources=(0, 0, 0, 0, 0),
        receivers=([-10000, 10000], 0, 0, 0, 0),
        frequencies=1.0, noise_floor=1e-15, relative_error=0.05,
    )

    inp = {'name': 'Test', 'survey': survey, 'grid': grid, 'model': model,
           'gridding': 'same'}
    sol = {'sslsolver': False, 'semicoarsening': False,
           'linerelaxation': False, 'maxit': 1}

    # Errors but verb=-1.
    _, _ = capsys.readouterr()  # empty
    simulation = simulations.Simulation(verb=-1, **inp, solver_opts=sol)
    simulation.compute()
    out, _ = capsys.readouterr()
    assert out == ""

    # Errors with verb=0.
    out = simulation.print_solver_info('efield', verb=0, return_info=True)
    assert "= Source Tx0; Frequency 1.0 Hz = MAX. ITERATION REACHED" in out

    # Errors with verb=1.
    _, _ = capsys.readouterr()  # empty
    simulation.print_solver_info('efield', verb=1)
    out, _ = capsys.readouterr()
    assert "= Source Tx0; Frequency 1.0 Hz = 2.6e-02; 1; 0:00:" in out

    # No errors; solver-verb 3.
    simulation = simulations.Simulation(verb=1, **inp, solver_opts={'verb': 3})
    simulation.compute()
    out, _ = capsys.readouterr()
    assert 'MG-cycle' in out
    assert 'CONVERGED' in out

    # No errors; solver-verb 0.
    simulation = simulations.Simulation(verb=1, **inp, solver_opts={'verb': 0})
    simulation.compute()
    out, _ = capsys.readouterr()
    assert "= Source Tx0; Frequency 1.0 Hz = CONVERGED" in out


@pytest.mark.skipif(xarray is None, reason="xarray not installed.")
def test_source_strength():

    # Create a simple survey; source with and source without strength.
    strength = 5.678
    srccoords = (0, 3000, -950, 0, 0)
    sources = [surveys.Dipole('NoStrength', srccoords),
               surveys.Dipole('Strength', srccoords, strength=strength)]
    receivers = (np.arange(12)*500, 0, -1000, 0, 0)
    frequencies = 1.0
    survey = surveys.Survey('Test', sources, receivers, frequencies)

    # Create a simple grid and model.
    grid = meshes.TensorMesh(
            [np.ones(32)*250, np.ones(16)*500, np.ones(16)*500],
            np.array([-1250, -1250, -2250]))
    model = models.Model(grid, 1)

    # Create a simulation, compute all fields.
    simulation = simulations.Simulation(
            'Test2', survey, grid, model, max_workers=1,
            solver_opts={'maxit': 1, 'verb': 0, 'sslsolver': False,
                         'linerelaxation': False, 'semicoarsening': False},
            gridding='same')

    simulation.compute()

    data = survey.data['synthetic'].values
    assert_allclose(data[0, :, :]*strength, data[1, :, :])


def test_expand_grid_model():
    grid = meshes.TensorMesh([[4, 2, 2, 4], [2, 2, 2, 2], [1, 1]], (0, 0, 0))
    model = models.Model(grid, 1, np.ones(grid.vnC)*2, mu_r=3, epsilon_r=5)

    og, om = simulations.expand_grid_model(grid, model, [2, 3], 5)

    # Grid.
    assert_allclose(grid.nodes_z, og.nodes_z[:-2])
    assert og.nodes_z[-2] == 5
    assert og.nodes_z[-1] == 105

    # Property x (from float).
    assert_allclose(om.property_x[:, :, :-2], 1)
    assert_allclose(om.property_x[:, :, -2], 2)
    assert_allclose(om.property_x[:, :, -1], 3)

    # Property y (from vnC).
    assert_allclose(om.property_y[:, :, :-2], model.property_y)
    assert_allclose(om.property_y[:, :, -2], 2)
    assert_allclose(om.property_y[:, :, -1], 3)

    # Property y (from property_x).
    assert_allclose(om.property_z[:, :, :-2], 1)
    assert_allclose(om.property_z[:, :, -2], 2)
    assert_allclose(om.property_z[:, :, -1], 3)

    # Property mu_r (from float).
    assert_allclose(om.mu_r[:, :, :-2], 3)
    assert_allclose(om.mu_r[:, :, -2], 1)
    assert_allclose(om.mu_r[:, :, -1], 1)

    # Property epsilon_r (from float).
    assert_allclose(om.epsilon_r[:, :, :-2], 5)
    assert_allclose(om.epsilon_r[:, :, -2], 1)
    assert_allclose(om.epsilon_r[:, :, -1], 1)


@pytest.mark.skipif(xarray is None, reason="xarray not installed.")
class TestEstimateGriddingOpts():
    if xarray is not None:
        # Create a simple survey
        sources = (0, [1000, 3000, 5000], -950, 0, 0)
        receivers = (np.arange(11)*500, 2000, -1000, 0, 0)
        frequencies = (0.1, 10.0)

        survey = surveys.Survey('Test', sources, receivers, frequencies,
                                noise_floor=1e-15, relative_error=0.05)

        # Create a simple grid and model
        grid = meshes.TensorMesh(
                [np.ones(32)*250, np.ones(16)*500, np.ones(16)*500],
                np.array([-1250, -1250, -2250]))
        model = models.Model(grid, 0.1, np.ones(grid.vnC)*10)
        model.property_y[5, 8, 3] = 100000  # Cell at source center

    def test_empty_dict(self):
        gdict = simulations.estimate_gridding_opts(
                {}, self.grid, self.model, self.survey)

        assert gdict['frequency'] == 1.0
        assert gdict['mapping'].name == self.model.map.name
        assert_allclose(gdict['center'], (0, 3000, -950))
        assert_allclose(gdict['domain'][0], (-500, 5500))
        assert_allclose(gdict['domain'][1], (600, 5400))
        assert_allclose(gdict['domain'][2], (-3651, -651))
        assert_allclose(gdict['properties'], [100000, 10, 10, 10, 10, 10, 10])

    def test_mapping_vector(self):
        gridding_opts = {
            'mapping': "LgConductivity",
            'vector': 'xZ',
            }
        gdict = simulations.estimate_gridding_opts(
                gridding_opts, self.grid, self.model, self.survey)

        assert_allclose(
                gdict['properties'],
                np.log10(1/np.array([100000, 10, 10, 10, 10, 10, 10])),
                atol=1e-15)
        assert_allclose(gdict['vector'][0], self.grid.nodes_x)
        assert gdict['vector'][1] is None
        assert_allclose(gdict['vector'][2], self.grid.nodes_z)

    def test_vector_distance(self):
        gridding_opts = {'vector': 'Z', 'distance': [[5, 10], None, None]}
        gdict = simulations.estimate_gridding_opts(
                gridding_opts, self.grid, self.model, self.survey)

        assert gdict['distance'][0] == [5, 10]
        assert gdict['distance'][1] is None

    def test_pass_along(self):
        gridding_opts = {
            'vector': (None, 1, None),
            'stretching': [1.2, 1.3],
            'seasurface': -500,
            'cell_numbers': [10, 20, 30],
            'lambda_factor': 0.8,
            'max_buffer': 10000,
            'min_width_limits': [20, 40],
            'min_width_pps': 4,
            'verb': -1,
            }

        gdict = simulations.estimate_gridding_opts(
                gridding_opts.copy(), self.grid, self.model, self.survey)

        # Check that all parameters passed unchanged.
        gdict2 = {k: gdict[k] for k, _ in gridding_opts.items()}
        assert io._compare_dicts(gdict2, gridding_opts)

    def test_factor(self):

        sources = (0, 3000, -950, 0, 0)
        receivers = (0, 3000, -1000, 0, 0)

        # Adjusted x-domain.
        survey = surveys.Survey('Test', self.sources, receivers,
                                self.frequencies, noise_floor=1e-15,
                                relative_error=0.05)

        gdict = simulations.estimate_gridding_opts(
                    {}, self.grid, self.model, survey)

        assert_allclose(gdict['domain'][0], (-800, 800))

        # Adjusted x-domain.
        survey = surveys.Survey('Test', sources, self.receivers,
                                self.frequencies, noise_floor=1e-15,
                                relative_error=0.05)

        gdict = simulations.estimate_gridding_opts(
                    {}, self.grid, self.model, survey)

        assert_allclose(gdict['domain'][1], (1500, 3500))

    def test_error(self):
        with pytest.raises(TypeError, match='Unexpected gridding_opts'):
            _ = simulations.estimate_gridding_opts(
                    {'what': True}, self.grid, self.model, self.survey)<|MERGE_RESOLUTION|>--- conflicted
+++ resolved
@@ -107,13 +107,8 @@
                     'Test2', tsurvey, self.grid, self.model)
 
         tsurvey.fixed = False
-<<<<<<< HEAD
-        tsurvey.sources['Tx1'].electric = False
-        with pytest.raises(NotImplementedError, match="for magnetic sources"):
-=======
         tsurvey.receivers['Rx01'].electric = False
         with pytest.raises(NotImplementedError, match="magnetic receivers"):
->>>>>>> 5d38d2b3
             simulations.Simulation(
                     'Test2', tsurvey, self.grid, self.model)
 
