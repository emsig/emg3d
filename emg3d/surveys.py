--- conflicted
+++ resolved
@@ -639,39 +639,6 @@
     @property
     def _irec_types(self):
         """Return receiver types if electric (True) or magnetic (False)."""
-<<<<<<< HEAD
-        if getattr(self, '_ierec', None) is None:
-            rec_types = tuple(
-                [r.xtype == 'electric' for r in self.receivers.values()])
-            self._ierec = np.nonzero(rec_types)[0]
-            self._imrec = np.nonzero(np.logical_not(rec_types))[0]
-        return self._ierec, self._imrec
-
-    def _rec_types_coord(self, source):
-        """Return coordinates of _irec_types as tuples."""
-        if getattr(self, '_erec_coord', None) is None:
-
-            self._erec_coord = {}
-            self._mrec_coord = {}
-
-        if source not in self._erec_coord.keys():
-            # Get absolute coordinates as fct of source.
-            # (Only relevant in case of "relative" receivers.)
-            rl = list(self.receivers.values())
-
-            def rec_coord_tuple(rec_list):
-                """Return abs. coordinates for as a fct of source."""
-                return tuple(np.array(
-                    [rl[i].coordinates_abs(self.sources[source])
-                     for i in rec_list]
-                ).T)
-
-            ierec, imrec = self._irec_types
-            self._erec_coord[source] = rec_coord_tuple(ierec)
-            self._mrec_coord[source] = rec_coord_tuple(imrec)
-
-        return self._erec_coord[source], self._mrec_coord[source]
-=======
 
         # Create tuples if they do not exist yet.
         if getattr(self, '_ierec', None) is None:
@@ -701,7 +668,6 @@
         # Return per receiver type (erec, mrec).
         indices = self._irec_types
         return [tuple(self._rec_coord[source][ind].T) for ind in indices]
->>>>>>> 443fa974
 
 
 def random_noise(standard_deviation, mean_noise=0.0, ntype='white_noise'):
