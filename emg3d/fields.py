"""
Everything related to the multigrid solver that is a field: source field,
electric and magnetic fields, and fields at receivers.
"""
# Copyright 2018-2020 The emg3d Developers.
#
# This file is part of emg3d.
#
# Licensed under the Apache License, Version 2.0 (the "License"); you may not
# use this file except in compliance with the License.  You may obtain a copy
# of the License at
#
#     https://www.apache.org/licenses/LICENSE-2.0
#
# Unless required by applicable law or agreed to in writing, software
# distributed under the License is distributed on an "AS IS" BASIS, WITHOUT
# WARRANTIES OR CONDITIONS OF ANY KIND, either express or implied.  See the
# License for the specific language governing permissions and limitations under
# the License.

from copy import deepcopy

import numpy as np
from scipy.constants import mu_0
from scipy.special import sindg, cosdg

from emg3d import maps, models, utils

__all__ = ['Field', 'SourceField', 'get_source_field', 'get_receiver',
           'get_receiver_response', 'get_h_field']


class Field(np.ndarray):
    r"""Create a Field instance with x-, y-, and z-views of the field.

    A `Field` is an `ndarray` with additional views of the x-, y-, and
    z-directed fields as attributes, stored as `fx`, `fy`, and `fz`. The
    default array contains the whole field, which can be the electric field,
    the source field, or the residual field, in a 1D array. A `Field` instance
    has additionally the property `ensure_pec` which, if called, ensures
    Perfect Electric Conductor (PEC) boundary condition. It also has the two
    attributes `amp` and `pha` for the amplitude and phase, as common in
    frequency-domain CSEM.

    A `Field` can be initiated in three ways:

    1. ``Field(grid, dtype=np.complex128)``:
       Calling it with a :class:`emg3d.meshes.TensorMesh` instance returns a
       `Field` instance of correct dimensions initiated with zeroes of data
       type `dtype`.
    2. ``Field(grid, field)``:
       Calling it with a :class:`emg3d.meshes.TensorMesh` instance and an
       `ndarray` returns a `Field` instance of the provided `ndarray`, of same
       data type.
    3. ``Field(fx, fy, fz)``:
       Calling it with three `ndarray`'s which represent the field in x-, y-,
       and z-direction returns a `Field` instance with these views, of same
       data type.

    Sort-order is 'F'.


    Parameters
    ----------

    fx_or_grid : :class:`emg3d.meshes.TensorMesh` or ndarray
        Either a TensorMesh instance or an ndarray of shape grid.nEx or
        grid.vnEx. See explanations above. Only mandatory parameter; if the
        only one provided, it will initiate a zero-field of `dtype`.

    fy_or_field : :class:`Field` or ndarray, optional
        Either a Field instance or an ndarray of shape grid.nEy or grid.vnEy.
        See explanations above.

    fz : ndarray, optional
        An ndarray of shape grid.nEz or grid.vnEz. See explanations above.

    dtype : dtype, optional
        Only used if ``fy_or_field=None`` and ``fz=None``; the initiated
        zero-field for the provided TensorMesh has data type `dtype`.
        Default: complex.

    freq : float, optional
        Source frequency (Hz), used to compute the Laplace parameter `s`.
        Either positive or negative:

        - `freq` > 0: Frequency domain, hence
          :math:`s = -\mathrm{i}\omega = -2\mathrm{i}\pi f` (complex);
        - `freq` < 0: Laplace domain, hence
          :math:`s = f` (real).

        Just added as info if provided.

    """

    def __new__(cls, fx_or_grid, fy_or_field=None, fz=None,
                dtype=np.complex128, freq=None):
        """Initiate a new Field instance."""

        # Collect field
        if fy_or_field is None and fz is None:          # Empty Field with
            new = np.zeros(fx_or_grid.nE, dtype=dtype)  # dimension grid.nE.
        elif fz is None:                  # grid and field provided
            new = fy_or_field
        else:                             # fx, fy, fz provided
            new = np.r_[fx_or_grid.ravel('F'), fy_or_field.ravel('F'),
                        fz.ravel('F')]

        # Store the field as object
        obj = np.asarray(new).view(cls)

        # Store relevant numbers for the views.
        if fy_or_field is not None and fz is not None:  # Deduce from arrays
            obj.nEx = fx_or_grid.size
            obj.nEy = fy_or_field.size
            obj.nEz = fz.size
            obj.vnEx = fx_or_grid.shape
            obj.vnEy = fy_or_field.shape
            obj.vnEz = fz.shape
        else:                                     # If grid is provided
            attr_list = ['nEx', 'nEy', 'nEz', 'vnEx', 'vnEy', 'vnEz']

            for attr in attr_list:
                setattr(obj, attr, getattr(fx_or_grid, attr))

            # Ensure the grid has three dimensions.
            # (Can happend with a 1D or 2D discretize mesh.)
            if None in [obj.nEx, obj.nEy, obj.nEz]:
                raise ValueError("Provided grid must be a 3D grid.")

        # Store frequency
        if freq is None and hasattr(fy_or_field, 'freq'):
            freq = fy_or_field._freq
        obj._freq = freq
        if freq == 0.0:
            raise ValueError(
                    "`freq` must be >0 (frequency domain) "
                    "or <0 (Laplace domain).\n"
                    f"Provided frequency: {freq} Hz.")

        return obj

    def __array_finalize__(self, obj):
        """Ensure relevant numbers are stored no matter how created."""
        if obj is None:
            return

        self.nEx = getattr(obj, 'nEx', None)
        self.nEy = getattr(obj, 'nEy', None)
        self.nEz = getattr(obj, 'nEz', None)
        self.vnEx = getattr(obj, 'vnEx', None)
        self.vnEy = getattr(obj, 'vnEy', None)
        self.vnEz = getattr(obj, 'vnEz', None)
        self._freq = getattr(obj, '_freq', None)

    def __reduce__(self):
        """Customize __reduce__ to make `Field` work with pickle.
        => https://stackoverflow.com/a/26599346
        """
        # Get the parent's __reduce__ tuple.
        pickled_state = super().__reduce__()

        # Create our own tuple to pass to __setstate__.
        new_state = pickled_state[2]
        attr_list = ['nEx', 'nEy', 'nEz', 'vnEx', 'vnEy', 'vnEz', '_freq']
        for attr in attr_list:
            new_state += (getattr(self, attr),)

        # Return tuple that replaces parent's __setstate__ tuple with our own.
        return (pickled_state[0], pickled_state[1], new_state)

    def __setstate__(self, state):
        """Customize __setstate__ to make `Field` work with pickle.
        => https://stackoverflow.com/a/26599346
        """
        # Set the necessary attributes (in reverse order).
        attr_list = ['nEx', 'nEy', 'nEz', 'vnEx', 'vnEy', 'vnEz', '_freq']
        attr_list.reverse()
        for i, name in enumerate(attr_list):
            i += 1  # We need it 1..#attr instead of 0..#attr-1.
            setattr(self, name, state[-i])

        # Call the parent's __setstate__ with the other tuple elements.
        super().__setstate__(state[0:-i])

    def copy(self):
        """Return a copy of the Field."""
        return self.from_dict(self.to_dict(True))

    def to_dict(self, copy=False):
        """Store the necessary information of the Field in a dict."""
        out = {'field': np.array(self.field), 'freq': self._freq,
               'vnEx': self.vnEx, 'vnEy': self.vnEy, 'vnEz': self.vnEz,
               '__class__': self.__class__.__name__}
        if copy:
            return deepcopy(out)
        else:
            return out

    @classmethod
    def from_dict(cls, inp):
        """Convert dictionary into :class:`Field` instance.

        Parameters
        ----------
        inp : dict
            Dictionary as obtained from :func:`Field.to_dict`.
            The dictionary needs the keys `field`, `freq`, `vnEx`, `vnEy`, and
            `vnEz`.

        Returns
        -------
        obj : :class:`Field` instance

        """

        # Create a dummy with the required attributes for the field instance.
        class Grid:
            pass

        grid = Grid()

        # Check and get the required keys from the input.
        try:
            field = inp['field']
            freq = inp['freq']
            grid.vnEx = inp['vnEx']
            grid.vnEy = inp['vnEy']
            grid.vnEz = inp['vnEz']
        except KeyError as e:
            raise KeyError(f"Variable {e} missing in `inp`.") from e

        # Compute missing info.
        grid.nEx = np.prod(grid.vnEx)
        grid.nEy = np.prod(grid.vnEy)
        grid.nEz = np.prod(grid.vnEz)
        grid.nE = grid.nEx + grid.nEy + grid.nEz

        # Return Field instance.
        return cls(fx_or_grid=grid, fy_or_field=field, freq=freq)

    @property
    def field(self):
        """Entire field, 1D [fx, fy, fz]."""
        return self.view()

    @field.setter
    def field(self, field):
        """Update field, 1D [fx, fy, fz]."""
        self.view()[:] = field

    @property
    def fx(self):
        """View of the x-directed field in the x-direction (nCx, nNy, nNz)."""
        return self.view()[:self.nEx].reshape(self.vnEx, order='F')

    @fx.setter
    def fx(self, fx):
        """Update field in x-direction."""
        self.view()[:self.nEx] = fx.ravel('F')

    @property
    def fy(self):
        """View of the field in the y-direction (nNx, nCy, nNz)."""
        return self.view()[self.nEx:-self.nEz].reshape(self.vnEy, order='F')

    @fy.setter
    def fy(self, fy):
        """Update field in y-direction."""
        self.view()[self.nEx:-self.nEz] = fy.ravel('F')

    @property
    def fz(self):
        """View of the field in the z-direction (nNx, nNy, nCz)."""
        return self.view()[-self.nEz:].reshape(self.vnEz, order='F')

    @fz.setter
    def fz(self, fz):
        """Update electric field in z-direction."""
        self.view()[-self.nEz:] = fz.ravel('F')

    def amp(self):
        """Amplitude of the electromagnetic field."""
        return utils.EMArray(self.view()).amp()

    def pha(self, deg=False, unwrap=True, lag=True):
        """Phase of the electromagnetic field.

        Parameters
        ----------
        deg : bool
            If True the returned phase is in degrees, else in radians.
            Default is False (radians).

        unwrap : bool
            If True the returned phase is unwrapped.
            Default is True (unwrapped).

        lag : bool
            If True the returned phase is lag, else lead defined.
            Default is True (lag defined).

        """
        return utils.EMArray(self.view()).pha(deg, unwrap, lag)

    @property
    def freq(self):
        """Return frequency."""
        if self._freq is None:
            return None
        else:
            return abs(self._freq)

    @property
    def smu0(self):
        """Return s*mu_0; mu_0 = Magn. permeability of free space [H/m]."""
        if getattr(self, '_smu0', None) is None:
            if self.sval is not None:
                self._smu0 = self.sval*mu_0
            else:
                self._smu0 = None

        return self._smu0

    @property
    def sval(self):
        """Return s; s=iw in frequency domain; s=freq in Laplace domain."""

        if getattr(self, '_sval', None) is None:
            if self._freq is not None:
                if self._freq < 0:  # Laplace domain; s.
                    self._sval = np.array(self._freq)
                else:  # Frequency domain; s = iw = 2i*pi*f.
                    self._sval = np.array(-2j*np.pi*self._freq)
            else:
                self._sval = None

        return self._sval

    @property
    def ensure_pec(self):
        """Set Perfect Electric Conductor (PEC) boundary condition."""
        # Apply PEC to fx
        self.fx[:, 0, :] = 0.
        self.fx[:, -1, :] = 0.
        self.fx[:, :, 0] = 0.
        self.fx[:, :, -1] = 0.

        # Apply PEC to fy
        self.fy[0, :, :] = 0.
        self.fy[-1, :, :] = 0.
        self.fy[:, :, 0] = 0.
        self.fy[:, :, -1] = 0.

        # Apply PEC to fz
        self.fz[0, :, :] = 0.
        self.fz[-1, :, :] = 0.
        self.fz[:, 0, :] = 0.
        self.fz[:, -1, :] = 0.

    @property
    def is_electric(self):
        """Returns True if Field is electric, False if it is magnetic."""
        return self.vnEx[0] < self.vnEy[0]


class SourceField(Field):
    r"""Create a Source-Field instance with x-, y-, and z-views of the field.

    A subclass of :class:`Field`. Additional properties are the real-valued
    source vector (`vector`, `vx`, `vy`, `vz`), which sum is always one. For a
    `SourceField` frequency is a mandatory  parameter, unlike for a `Field`
    (recommended also for `Field` though),

    Parameters
    ----------

    fx_or_grid : :class:`emg3d.meshes.TensorMesh` or ndarray
        Either a TensorMesh instance or an ndarray of shape grid.nEx or
        grid.vnEx. See explanations above. Only mandatory parameter; if the
        only one provided, it will initiate a zero-field of `dtype`.

    fy_or_field : :class:`Field` or ndarray, optional
        Either a Field instance or an ndarray of shape grid.nEy or grid.vnEy.
        See explanations above.

    fz : ndarray, optional
        An ndarray of shape grid.nEz or grid.vnEz. See explanations above.

    dtype : dtype, optional
        Only used if ``fy_or_field=None`` and ``fz=None``; the initiated
        zero-field for the provided TensorMesh has data type `dtype`.
        Default: complex.

    freq : float
        Source frequency (Hz), used to compute the Laplace parameter `s`.
        Either positive or negative:

        - `freq` > 0: Frequency domain, hence
          :math:`s = -\mathrm{i}\omega = -2\mathrm{i}\pi f` (complex);
        - `freq` < 0: Laplace domain, hence
          :math:`s = f` (real).

        In difference to `Field`, the frequency has to be provided for
        a `SourceField`.

    """

    def __new__(cls, fx_or_grid, fy_or_field=None, fz=None,
                dtype=np.complex128, freq=None):
        """Initiate a new Source Field."""
        # Ensure frequency is provided.
        if freq is None:
            raise ValueError("SourceField requires the frequency.")

        if freq > 0:
            dtype = complex
        else:
            dtype = float

        return super().__new__(cls, fx_or_grid, fy_or_field=fy_or_field,
                               fz=fz, dtype=dtype, freq=freq)

    @property
    def vector(self):
        """Entire vector, 1D [vx, vy, vz]."""
        return np.real(self.field/self.smu0)

    @property
    def vx(self):
        """View of the x-directed vector in the x-direction (nCx, nNy, nNz)."""
        return np.real(self.field.fx/self.smu0)

    @property
    def vy(self):
        """View of the vector in the y-direction (nNx, nCy, nNz)."""
        return np.real(self.field.fy/self.smu0)

    @property
    def vz(self):
        """View of the vector in the z-direction (nNx, nNy, nCz)."""
        return np.real(self.field.fz/self.smu0)


def get_source_field(grid, src, freq, strength=0, msrc=False):
    r"""Return the source field.

    The source field is given in Equation 2 in [Muld06]_,

    .. math::

        s \mu_0 \mathbf{J}_\mathrm{s} ,

    where :math:`s = \mathrm{i} \omega`. Either finite length dipoles,
    infinitesimal small point dipoles, or arbitrarily shaped segments can be
    defined, whereas the returned source field corresponds to a normalized
    (1 Am) source distributed within the cell(s) it resides (can be changed
    with the `strength`-parameter).

    The adjoint of the trilinear interpolation is used to distribute the
    point(s) to the grid edges, which corresponds to the discretization of a
    Dirac ([PlDM07]_).


    Parameters
    ----------
    grid : TensorMesh
        Model grid; a :class:`emg3d.meshes.TensorMesh` instance.

    src : list of floats
        Source coordinates (m). There are three formats:

          - Finite length dipole: ``[x0, x1, y0, y1, z0, z1]``.
          - Point dipole: ``[x, y, z, azimuth, dip]``.
          - Arbitrarily shaped source: ``[[x-coo], [y-coo], [z-coo]]``.

        In the case of a point dipole one can set ``msrc=True``, which will
        create a loop perpendicular to the dipole.

    freq : float
        Source frequency (Hz), used to compute the Laplace parameter `s`.
        Either positive or negative:

        - `freq` > 0: Frequency domain, hence
          :math:`s = -\mathrm{i}\omega = -2\mathrm{i}\pi f` (complex);
        - `freq` < 0: Laplace domain, hence
          :math:`s = f` (real).

    strength : float or complex, optional
        Source strength (A):

          - If 0, output is normalized to a source of 1 m length, and source
            strength of 1 A.
          - If != 0, output is returned for given source length and strength.

        Default is 0.

    msrc : bool, optional
        Shortcut to create a magnetic source. If True, the format of ``src``
        must be that of a point dipole: ``[x, y, z, azimuth, dip]`` (for the
        other formats setting ``msrc`` has no effect). It then creates a square
        loop perpendicular to this dipole, with side-length 1.


    Returns
    -------
    sfield : :func:`SourceField` instance
        Source field, normalized to 1 A m.

    """
    # Cast some parameters.
    if not np.allclose(np.size(src[0]), [np.size(c) for c in src]):
        raise ValueError(
                "All source coordinates must have the same dimension."
                f"Provided source: {src}.")
    src = np.asarray(src, dtype=np.float64)
    strength = np.asarray(strength)

    # Ensure source is a point or a finite dipole.
    if len(src) not in [3, 5, 6]:
        raise ValueError(
                "Source is wrong defined. Must be either a point,"
                "[x, y, z, azimuth, dip],\nor a finite dipole,"
                f"[x1, x2, y1, y2, z1, z2].\nProvided source: {src}.")

    elif len(src) == 3 or (msrc and len(src) == 5):
        # Arbitrarily shaped dipole source.

        # Get points of square loop in case of msrc.
        if len(src) == 5:
            src = _square_loop(src)

        sx, sy, sz = src

        # Get normalized segment lengths.
        lengths = np.sqrt(np.sum((src[:, :-1] - src[:, 1:])**2, axis=0))
        if strength == 0:
            lengths /= lengths.sum()
        else:
            lengths *= strength

        # Initiate a zero-valued source field and loop over segments.
        sfield = SourceField(grid, freq=freq)
        for i in range(sx.size-1):
            sfield += get_source_field(
                    grid, (sx[i], sx[i+1], sy[i], sy[i+1], sz[i], sz[i+1]),
                    freq, lengths[i])

        # Add src and moment information.
        sfield.src = src
        sfield.strength = strength
        sfield.moment = np.nan  # Not implemented.

        return sfield

    elif len(src) == 5:
        finite = False  # Infinitesimal small dipole.

    else:
        finite = True   # Finite length dipole.

        # Ensure finite length dipole is not a point dipole.
        if np.allclose(np.linalg.norm(src[1::2]-src[::2]), 0):
            raise ValueError(
                    "Provided source is a point dipole, "
                    "use the format [x, y, z, azimuth, dip] instead.")

    # Ensure source is within grid.
    if finite:
        ii = [0, 1, 2, 3, 4, 5]
    else:
        ii = [0, 0, 1, 1, 2, 2]

    source_in = np.any(src[ii[0]] >= grid.nodes_x[0])
    source_in *= np.any(src[ii[1]] <= grid.nodes_x[-1])
    source_in *= np.any(src[ii[2]] >= grid.nodes_y[0])
    source_in *= np.any(src[ii[3]] <= grid.nodes_y[-1])
    source_in *= np.any(src[ii[4]] >= grid.nodes_z[0])
    source_in *= np.any(src[ii[5]] <= grid.nodes_z[-1])

    if not source_in:
        raise ValueError(f"Provided source outside grid: {src}.")

    # Get source orientation (dxs, dys, dzs)
    if not finite:  # Point dipole: convert azimuth/dip to weights.
        h = cosdg(src[4])
        dys = sindg(src[3])*h
        dxs = cosdg(src[3])*h
        dzs = sindg(src[4])
        srcdir = np.array([dxs, dys, dzs])
        src = src[:3]

    else:           # Finite dipole: get length and normalize.
        srcdir = np.diff(src.reshape(3, 2)).ravel()

        # Normalize to one if strength is 0.
        if strength == 0:
            srcdir /= np.linalg.norm(srcdir)

    # Set source strength.
    if strength == 0:  # 1 A m
        moment = srcdir
    else:              # Multiply source length with source strength
        moment = strength*srcdir

    def set_source(grid, moment, finite):
        """Set the source-field in idir."""

        # Initiate zero source field.
        sfield = SourceField(grid, freq=freq)

        # Return source-field depending if point or finite dipole.
        vec1 = (grid.cell_centers_x, grid.nodes_y, grid.nodes_z)
        vec2 = (grid.nodes_x, grid.cell_centers_y, grid.nodes_z)
        vec3 = (grid.nodes_x, grid.nodes_y, grid.cell_centers_z)
        if finite:
            finite_source(*vec1, src, sfield.fx, 0, grid)
            finite_source(*vec2, src, sfield.fy, 1, grid)
            finite_source(*vec3, src, sfield.fz, 2, grid)
        else:
            point_source(*vec1, src, sfield.fx)
            point_source(*vec2, src, sfield.fy)
            point_source(*vec3, src, sfield.fz)

        # Multiply by moment*s*mu in per direction.
        sfield.fx *= moment[0]*sfield.smu0
        sfield.fy *= moment[1]*sfield.smu0
        sfield.fz *= moment[2]*sfield.smu0

        return sfield

    def point_source(xx, yy, zz, src, s):
        """Set point dipole source."""
        nx, ny, nz = s.shape

        # Get indices of cells in which source resides.
        ix = max(0, np.where(src[0] < np.r_[xx, np.infty])[0][0]-1)
        iy = max(0, np.where(src[1] < np.r_[yy, np.infty])[0][0]-1)
        iz = max(0, np.where(src[2] < np.r_[zz, np.infty])[0][0]-1)

        def get_index_and_strength(ic, nc, csrc, cc):
            """Return index and field strength in c-direction."""
            if ic == nc-1:
                ic1 = ic
                rc = 1.0
                ec = 1.0
            else:
                ic1 = ic+1
                rc = (csrc-cc[ic])/(cc[ic1]-cc[ic])
                ec = 1.0-rc
            return rc, ec, ic1

        rx, ex, ix1 = get_index_and_strength(ix, nx, src[0], xx)
        ry, ey, iy1 = get_index_and_strength(iy, ny, src[1], yy)
        rz, ez, iz1 = get_index_and_strength(iz, nz, src[2], zz)

        s[ix, iy, iz] = ex*ey*ez
        s[ix1, iy, iz] = rx*ey*ez
        s[ix, iy1, iz] = ex*ry*ez
        s[ix1, iy1, iz] = rx*ry*ez
        s[ix, iy, iz1] = ex*ey*rz
        s[ix1, iy, iz1] = rx*ey*rz
        s[ix, iy1, iz1] = ex*ry*rz
        s[ix1, iy1, iz1] = rx*ry*rz

    def finite_source(xx, yy, zz, src, s, idir, grid):
        """Set finite dipole source.

        Using adjoint interpolation method, probably not the most efficient
        implementation.
        """
        # Source lengths in x-, y-, and z-directions.
        d_xyz = src[1::2]-src[::2]

        # Inverse source lengths.
        id_xyz = d_xyz.copy()
        id_xyz[id_xyz != 0] = 1/id_xyz[id_xyz != 0]

        # Round nodes to nano-meters (to avoid floating point issues).
        nodes_x = np.round(grid.nodes_x, 9)
        nodes_y = np.round(grid.nodes_y, 9)
        nodes_z = np.round(grid.nodes_z, 9)

        # Cell fractions.
        a1 = (nodes_x-src[0])*id_xyz[0]
        a2 = (nodes_y-src[2])*id_xyz[1]
        a3 = (nodes_z-src[4])*id_xyz[2]

        # Get range of indices of cells in which source resides.
        def min_max_ind(vector, i):
            """Return [min, max]-index of cells in which source resides."""
            vmin = min(np.round(src[2*i:2*i+2], 9))
            vmax = max(np.round(src[2*i:2*i+2], 9))
            return [max(0, np.where(vmin < np.r_[vector, np.infty])[0][0]-1),
                    max(0, np.where(vmax < np.r_[vector, np.infty])[0][0]-1)]

        rix = min_max_ind(nodes_x, 0)
        riy = min_max_ind(nodes_y, 1)
        riz = min_max_ind(nodes_z, 2)

        # Loop over these indices.
        for iz in range(riz[0], riz[1]+1):
            for iy in range(riy[0], riy[1]+1):
                for ix in range(rix[0], rix[1]+1):

                    # Determine centre of gravity of line segment in cell.
                    aa = np.vstack([[a1[ix], a1[ix+1]], [a2[iy], a2[iy+1]],
                                   [a3[iz], a3[iz+1]]])
                    aa = np.sort(aa[d_xyz != 0, :], 1)
                    al = max(0, aa[:, 0].max())  # Left and right
                    ar = min(1, aa[:, 1].min())  # elements.

                    # Characteristics of this cell.
                    xmin = src[::2]+al*d_xyz
                    xmax = src[::2]+ar*d_xyz
                    x_c = (xmin+xmax)/2.0
                    slen = np.linalg.norm(src[1::2]-src[::2])
                    x_len = np.linalg.norm(xmax-xmin)/slen

                    # Contribution to edge (coordinate idir)
                    rx = (x_c[0]-nodes_x[ix])/grid.h[0][ix]
                    ex = 1-rx
                    ry = (x_c[1]-nodes_y[iy])/grid.h[1][iy]
                    ey = 1-ry
                    rz = (x_c[2]-nodes_z[iz])/grid.h[2][iz]
                    ez = 1-rz

                    # Add to field (only if segment inside cell).
                    if min(rx, ry, rz) >= 0 and np.max(np.abs(ar-al)) > 0:

                        if idir == 0:
                            s[ix, iy, iz] += ey*ez*x_len
                            s[ix, iy+1, iz] += ry*ez*x_len
                            s[ix, iy, iz+1] += ey*rz*x_len
                            s[ix, iy+1, iz+1] += ry*rz*x_len
                        if idir == 1:
                            s[ix, iy, iz] += ex*ez*x_len
                            s[ix+1, iy, iz] += rx*ez*x_len
                            s[ix, iy, iz+1] += ex*rz*x_len
                            s[ix+1, iy, iz+1] += rx*rz*x_len
                        if idir == 2:
                            s[ix, iy, iz] += ex*ey*x_len
                            s[ix+1, iy, iz] += rx*ey*x_len
                            s[ix, iy+1, iz] += ex*ry*x_len
                            s[ix+1, iy+1, iz] += rx*ry*x_len

    # Get the source field.
    sfield = set_source(grid, moment, finite)

    # Add src and moment information.
    sfield.src = src
    sfield.strength = strength
    sfield.moment = moment

    return sfield


def get_receiver(grid, values, coordinates, method='cubic', extrapolate=False):
    """Return values corresponding to grid at coordinates.

    Works for electric fields as well as magnetic fields obtained with
    :func:`get_h_field`, and for model parameters.

    Note that in order to avoid boundary effects the first and last value in
    each direction is neglected. Values for coordinates outside of the grid
    are set to NaN's, unless extrapolate is set.


    Parameters
    ----------
    grid : :class:`emg3d.meshes.TensorMesh`
        The model grid.

    values : ndarray
        Field instance, or a particular field (e.g. field.fx); Model
        parameters.

    coordinates : tuple (x, y, z)
        Coordinates (x, y, z) where to interpolate `values`; e.g. receiver
        locations.

    method : str, optional
        The method of interpolation to perform, 'linear' or 'cubic'.
        Default is 'cubic' (forced to 'linear' if there are less than 3 points
        in any direction).

    extrapolate : bool
        If True, points on `new_grid` which are outside of `grid` are
        filled by the nearest value (if ``method='cubic'``) or by extrapolation
        (if ``method='linear'``). If False, points outside are set to NaN's.

        Default is False.


    Returns
    -------
    new_values : ndarray or :class:`utils.EMArray`
        Values at `coordinates`.

        If input was a field it returns an EMArray, which is a subclassed
        ndarray with ``.pha`` and ``.amp`` attributes.

        If input was an entire Field instance, output is a tuple (fx, fy, fz).


    See Also
    --------
    grid2grid : Interpolation of model parameters or fields to a new grid.
    get_receiver_response : Get response for arbitrarily rotated receivers.

    """
    # If values is a Field instance, call it recursively for each field.
    if hasattr(values, 'field') and values.field.ndim == 1:
        fx = get_receiver(grid, values.fx, coordinates, method, extrapolate)
        fy = get_receiver(grid, values.fy, coordinates, method, extrapolate)
        fz = get_receiver(grid, values.fz, coordinates, method, extrapolate)
        return fx, fy, fz

    if len(coordinates) != 3:
        raise ValueError(
                "Coordinates needs to be in the form (x, y, z).\n"
                f"Length of provided coord.: {len(coordinates)}.")

    # Get the vectors corresponding to input data. Dimensions:
    #
    #         E-field          H-field      |  Model Parameter
    #  x: [nCx, nNy, nNz]  [nNx, nCy, nCz]  |
    #  y: [nNx, nCy, nNz]  [nCx, nNy, nCz]  |  [nCx, nCy, nCz]
    #  z: [nNx, nNy, nCz]  [nCx, nCy, nNz]  |
    #
    points = tuple()
    for i, coord in enumerate(['x', 'y', 'z']):
        if values.shape[i] == getattr(grid, 'shape_nodes')[i]:
            pts = (getattr(grid, 'nodes_'+coord)[1:-1], )
        else:
            pts = (getattr(grid, 'cell_centers_'+coord)[1:-1], )

        # Add to points.
        points += pts

    if extrapolate:
        fill_value = None
        mode = 'nearest'
    else:
        fill_value = np.array(0, values.dtype)*np.nan
        mode = 'constant'
    out = maps.interp3d(points, values[1:-1, 1:-1, 1:-1], coordinates,
                        method, fill_value, mode, cval=np.nan)

    # Return an EMArray if input is a field, else simply the values.
    if values.size == grid.nC:
        return out
    else:
        return utils.EMArray(out)


def get_receiver_response(grid, field, rec):
    """Return the field (response) at receiver coordinates.

    Note that in order to avoid boundary effects the first and last value in
    each direction is neglected. Field values for coordinates outside of the
    grid are set to NaN's.


    Parameters
    ----------
    grid : :class:`emg3d.meshes.TensorMesh`
        The model grid.

    field : :class:`Field`
        The electric or magnetic field.

    rec : tuple (x, y, z, azimuth, dip)
        Receiver coordinates and angles (m, °).

        All values can either be a scalar or having the same length as number
        of receivers.

        Angles:

        - azimuth (°): horizontal deviation from x-axis, anti-clockwise.
        - dip (°): vertical deviation from xy-plane up-wards.


    Returns
    -------
    responses : :class:`utils.EMArray`
        Responses at receiver.


    .. note::

        Currently only implemented for point receivers, not for finite length
        dipoles.


    See Also
    --------
    get_receiver : Get values at coordinates (fields and models).

    """

    # Check receiver dimension.
    if len(rec) != 5:
        raise ValueError(
                "`rec` needs to be in the form (x, y, z, azimuth, dip).\n"
                f"Length of provided `rec`: {len(rec)}.")

    # Check field dimension to ensure it is not a particular field.
    if field.field.ndim == 3:
        raise ValueError("`field` must be a `Field`-instance, not a\n"
                         "particular field such as `field.fx`.")

    # Get the vectors corresponding to input data.
    if field.is_electric:
        points = ((grid.cell_centers_x, grid.nodes_y, grid.nodes_z),
                  (grid.nodes_x, grid.cell_centers_y, grid.nodes_z),
                  (grid.nodes_x, grid.nodes_y, grid.cell_centers_z))
    else:
        points = ((grid.nodes_x, grid.cell_centers_y, grid.cell_centers_z),
                  (grid.cell_centers_x, grid.nodes_y, grid.cell_centers_z),
                  (grid.cell_centers_x, grid.cell_centers_y, grid.nodes_z))

<<<<<<< HEAD
    # Remove first and last value in each direction.
    points = tuple([tuple([p[1:-1] for p in pp]) for pp in points])

    # Get azimuth and dip in radians.
    azm = np.deg2rad(rec[3])
    dip = np.deg2rad(rec[4])

=======
>>>>>>> cbaf3234
    # Get factors in the different directions.
    factors = (cosdg(rec[3])*cosdg(rec[4]),  # x
               sindg(rec[3])*cosdg(rec[4]),  # y
               sindg(rec[4]))  # z

    # Pre-allocate the response.
    resp = np.zeros(max([np.atleast_1d(x).size for x in rec]),
                    dtype=field.dtype)

    # Add the required responses.
    inp = {'method': 'cubic', 'fill_value': 0.0, 'mode': 'constant',
           'cval': np.nan}
    for i, ff in enumerate((field.fx, field.fy, field.fz)):
        if np.any(abs(factors[i]) > 1e-10):
            resp += factors[i]*maps.interp3d(
                       points[i], ff[1:-1, 1:-1, 1:-1], rec[:3], **inp)

    # Return response.
    return utils.EMArray(resp)


def get_h_field(grid, model, field):
    r"""Return magnetic field corresponding to provided electric field.

    Retrieve the magnetic field :math:`\mathbf{H}` from the electric field
    :math:`\mathbf{E}` using Farady's law, given by

    .. math::

        \nabla \times \mathbf{E} = \rm{i}\omega\mu\mathbf{H} .

    Note that the magnetic field in x-direction is defined in the center of the
    face defined by the electric field in y- and z-directions, and similar for
    the other field directions. This means that the provided electric field and
    the returned magnetic field have different dimensions::

       E-field:  x: [grid.cell_centers_x,  grid.nodes_y,  grid.nodes_z]
                 y: [ grid.nodes_x, grid.cell_centers_y,  grid.nodes_z]
                 z: [ grid.nodes_x,  grid.nodes_y, grid.cell_centers_z]

       H-field:  x: [ grid.nodes_x, grid.cell_centers_y, grid.cell_centers_z]
                 y: [grid.cell_centers_x,  grid.nodes_y, grid.cell_centers_z]
                 z: [grid.cell_centers_x, grid.cell_centers_y,  grid.nodes_z]


    Parameters
    ----------
    grid : TensorMesh
        Model grid; :class:`TensorMesh` instance.

    model : Model
        Model; :class:`Model` instance.

    field : Field
        Electric field; :class:`Field` instance.


    Returns
    -------
    hfield : Field
        Magnetic field; :class:`Field` instance.

    """

    # Carry out the curl (^ corresponds to differentiation axis):
    # H_x = (E_z^1 - E_y^2)
    e3d_hx = (np.diff(field.fz, axis=1)/grid.h[1][None, :, None] -
              np.diff(field.fy, axis=2)/grid.h[2][None, None, :])

    # H_y = (E_x^2 - E_z^0)
    e3d_hy = (np.diff(field.fx, axis=2)/grid.h[2][None, None, :] -
              np.diff(field.fz, axis=0)/grid.h[0][:, None, None])

    # H_z = (E_y^0 - E_x^1)
    e3d_hz = (np.diff(field.fy, axis=0)/grid.h[0][:, None, None] -
              np.diff(field.fx, axis=1)/grid.h[1][None, :, None])

    # If relative magnetic permeability is not one, we have to take the volume
    # into account, as mu_r is volume-averaged.
    if model._mu_r is not None:

        # Get volume-averaged values.
        vmodel = models.VolumeModel(grid, model, field)

        # Plus and minus indices.
        ixm = np.r_[0, np.arange(grid.vnC[0])]
        ixp = np.r_[np.arange(grid.vnC[0]), grid.vnC[0]-1]
        iym = np.r_[0, np.arange(grid.vnC[1])]
        iyp = np.r_[np.arange(grid.vnC[1]), grid.vnC[1]-1]
        izm = np.r_[0, np.arange(grid.vnC[2])]
        izp = np.r_[np.arange(grid.vnC[2]), grid.vnC[2]-1]

        # Average mu_r for dual-grid.
        zeta_x = (vmodel.zeta[ixm, :, :] + vmodel.zeta[ixp, :, :])/2.
        zeta_y = (vmodel.zeta[:, iym, :] + vmodel.zeta[:, iyp, :])/2.
        zeta_z = (vmodel.zeta[:, :, izm] + vmodel.zeta[:, :, izp])/2.

        hvx = grid.h[0][:, None, None]
        hvy = grid.h[1][None, :, None]
        hvz = grid.h[2][None, None, :]

        # Define the widths of the dual grid.
        dx = (np.r_[0., grid.h[0]] + np.r_[grid.h[0], 0.])/2.
        dy = (np.r_[0., grid.h[1]] + np.r_[grid.h[1], 0.])/2.
        dz = (np.r_[0., grid.h[2]] + np.r_[grid.h[2], 0.])/2.

        # Multiply fields by mu_r.
        e3d_hx *= zeta_x/(dx[:, None, None]*hvy*hvz)
        e3d_hy *= zeta_y/(hvx*dy[None, :, None]*hvz)
        e3d_hz *= zeta_z/(hvx*hvy*dz[None, None, :])

    # Create a Field instance and divide by s*mu_0 and return.
    return -Field(e3d_hx, e3d_hy, e3d_hz)/field.smu0


def _square_loop(src, diag=np.sqrt(2)/2):
    """Create a square loop perpendicular to src.


    Parameters
    ----------
    src : list of floats
        Source coordinates of a point dipole (m): ``[x, y, z, azimuth, dip]``.

    diag : float
        Length of the diagonal of the square. Default is sqrt(2)/2, which
        creates a 1x1 m square.


    Returns
    -------
    points : ndarray (3, 5)
        x-, y-, and z-coordinates of the square loop, containing five points as
        the first point is repeated at the end.

    """

    # Compute the angles.
    azm = src[3]
    dip = 90-src[4]
    sin_azm, cos_azm = np.sin(np.deg2rad(azm)), np.cos(np.deg2rad(azm))
    sin_dip, cos_dip = np.sin(np.deg2rad(dip)), np.cos(np.deg2rad(dip))

    # Rotation matrix.
    rot_matrix = np.array([
        [sin_azm, -cos_azm, 0],
        [cos_azm*cos_dip, sin_azm*cos_dip, -sin_dip],
        [-sin_azm, cos_azm, 0],
        [-cos_azm*cos_dip, -sin_azm*cos_dip, sin_dip],
        [sin_azm, -cos_azm, 0],
    ])

    # Shift and expand.
    points = src[:3] + diag*rot_matrix

    return points.T<|MERGE_RESOLUTION|>--- conflicted
+++ resolved
@@ -921,16 +921,9 @@
                   (grid.cell_centers_x, grid.nodes_y, grid.cell_centers_z),
                   (grid.cell_centers_x, grid.cell_centers_y, grid.nodes_z))
 
-<<<<<<< HEAD
     # Remove first and last value in each direction.
     points = tuple([tuple([p[1:-1] for p in pp]) for pp in points])
 
-    # Get azimuth and dip in radians.
-    azm = np.deg2rad(rec[3])
-    dip = np.deg2rad(rec[4])
-
-=======
->>>>>>> cbaf3234
     # Get factors in the different directions.
     factors = (cosdg(rec[3])*cosdg(rec[4]),  # x
                sindg(rec[3])*cosdg(rec[4]),  # y
