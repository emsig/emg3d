--- conflicted
+++ resolved
@@ -488,100 +488,11 @@
         else:
             source = electrodes.TxMagneticDipole(source, **inp)
 
-<<<<<<< HEAD
-    # Get total vector field by looping over segments.
-    # TODO TODO TODO _does not work for magnetic sources TODO TODO TODO
-    if (len(source.coordinates) == 5 and source.length == 1.0 and
-            'Electric' in source.__class__.__name__):
-        # Cast some parameters.
-        coo = np.asarray(source.coordinates, dtype=np.float64)
-        strength = np.asarray(source.strength)
-
-        # Ensure source is within grid.
-        ii = [0, 0, 1, 1, 2, 2]
-        source_in = np.any(coo[ii[0]] >= grid.nodes_x[0])
-        source_in *= np.any(coo[ii[1]] <= grid.nodes_x[-1])
-        source_in *= np.any(coo[ii[2]] >= grid.nodes_y[0])
-        source_in *= np.any(coo[ii[3]] <= grid.nodes_y[-1])
-        source_in *= np.any(coo[ii[4]] >= grid.nodes_z[0])
-        source_in *= np.any(coo[ii[5]] <= grid.nodes_z[-1])
-
-        if not source_in:
-            raise ValueError(f"Provided source outside grid: {coo}.")
-
-        # Point dipole: convert azimuth/dip to weights.
-        h = np.cos(np.deg2rad(coo[4]))
-        dys = np.sin(np.deg2rad(coo[3]))*h
-        dxs = np.cos(np.deg2rad(coo[3]))*h
-        dzs = np.sin(np.deg2rad(coo[4]))
-        srcdir = np.array([dxs, dys, dzs])
-        coo = coo[:3]
-
-        def point_source(xx, yy, zz, coo, s):
-            """Set point dipole source."""
-            nx, ny, nz = s.shape
-
-            # Get indices of cells in which source resides.
-            ix = max(0, np.where(coo[0] < np.r_[xx, np.infty])[0][0]-1)
-            iy = max(0, np.where(coo[1] < np.r_[yy, np.infty])[0][0]-1)
-            iz = max(0, np.where(coo[2] < np.r_[zz, np.infty])[0][0]-1)
-
-            def get_index_and_strength(ic, nc, csrc, cc):
-                """Return index and field strength in c-direction."""
-                if ic == nc-1:
-                    ic1 = ic
-                    rc = 1.0
-                    ec = 1.0
-                else:
-                    ic1 = ic+1
-                    rc = (csrc-cc[ic])/(cc[ic1]-cc[ic])
-                    ec = 1.0-rc
-                return rc, ec, ic1
-
-            rx, ex, ix1 = get_index_and_strength(ix, nx, coo[0], xx)
-            ry, ey, iy1 = get_index_and_strength(iy, ny, coo[1], yy)
-            rz, ez, iz1 = get_index_and_strength(iz, nz, coo[2], zz)
-
-            s[ix, iy, iz] = ex*ey*ez
-            s[ix1, iy, iz] = rx*ey*ez
-            s[ix, iy1, iz] = ex*ry*ez
-            s[ix1, iy1, iz] = rx*ry*ez
-            s[ix, iy, iz1] = ex*ey*rz
-            s[ix1, iy, iz1] = rx*ey*rz
-            s[ix, iy1, iz1] = ex*ry*rz
-            s[ix1, iy1, iz1] = rx*ry*rz
-
-        # Initiate zero source field.
-        tfield = Field(grid, frequency=frequency)
-
-        # Return source-field depending.
-        vec1 = (grid.cell_centers_x, grid.nodes_y, grid.nodes_z)
-        vec2 = (grid.nodes_x, grid.cell_centers_y, grid.nodes_z)
-        vec3 = (grid.nodes_x, grid.nodes_y, grid.cell_centers_z)
-        point_source(*vec1, coo, tfield.fx)
-        point_source(*vec2, coo, tfield.fy)
-        point_source(*vec3, coo, tfield.fz)
-
-        # Multiply by moment*s*mu in per direction.
-        tfield.fx *= srcdir[0]
-        tfield.fy *= srcdir[1]
-        tfield.fz *= srcdir[2]
-
-        vfield = tfield.field
-
-    else:
-        vfield = np.zeros(grid.n_edges, order='F')
-        for p0, p1 in zip(source.points[:-1, :], source.points[1:, :]):
-
-            # Add this segments' vector field to total vector field.
-            vfield += _dipole_vector(grid, source=np.r_[[p0, p1]]).field
-=======
     # Get vector field
     if isinstance(source, electrodes.TxElectricPoint):
         vfield = _point_vector(grid, source.coordinates)
     else:
         vfield = _dipole_vector(grid, source.points)
->>>>>>> 98434ed0
 
     # Initiate field with the total vector field.
     sfield = Field(grid, data=vfield.field, frequency=frequency)
