--- conflicted
+++ resolved
@@ -655,17 +655,11 @@
     factors = electrodes.rotation(*coordinates[3:])
 
     # Add the required responses.
-<<<<<<< HEAD
-    # TODO opts here is temporary work-around for dev-solver TODO
-    opts = {'method': method, 'extrapolate': False, 'log': False}
-    if method == 'cubic':
-=======
     opts = {'method': method, 'extrapolate': False, 'log': False}
     # Set receivers outside of grid to NaN (they should be FAR from boundary).
     if method == 'linear':
         opts['fill_value'] = np.nan
     else:
->>>>>>> 1db110d2
         opts['cval'] = np.nan
     for i, ff in enumerate((field.fx, field.fy, field.fz)):
         if np.any(abs(factors[i]) > 1e-10):
