--- conflicted
+++ resolved
@@ -213,20 +213,6 @@
             raise NotImplementedError(
                     "Simulation currently only implemented for "
                     "`survey.fixed=False`.")
-
-<<<<<<< HEAD
-        # Magnetic sources are not yet implemented.
-        msrc = sum([not s.electric for s in survey.sources.values()]) > 0
-        if msrc:
-            raise NotImplementedError("Simulation not yet implemented for "
-                                      "magnetic sources.")
-=======
-        # Magnetic receivers are not yet implemented.
-        mrec = sum([not r.electric for r in survey.receivers.values()]) > 0
-        if mrec:
-            raise NotImplementedError("Simulation not yet implemented for "
-                                      "magnetic receivers.")
->>>>>>> 5d38d2b3
 
         # Initiate dictionaries and other values with None's.
         self._dict_grid = self._dict_initiate
@@ -1211,8 +1197,7 @@
             # electric fields with ``S`` in Equation (1) of [PlMu08]_. For
             # magnetic receivers we take M instead, which does not have the
             # factor iwmu; we scale here the source strength accordingly.
-            msrc = not rec.electric
-            if msrc:
+            if not rec.electric:
                 strength /= -ResidualField.smu0
 
             # If strength is zero (very unlikely), get_source_field would
@@ -1224,7 +1209,7 @@
                     src=rec.coordinates,
                     freq=frequency,
                     strength=strength,
-                    msrc=msrc,
+                    electric=rec.electric,
                 )
 
         return ResidualField
