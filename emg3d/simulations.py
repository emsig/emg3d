--- conflicted
+++ resolved
@@ -911,28 +911,24 @@
         # Loop over src-freq combinations to extract and store.
         for i, (src, freq) in enumerate(self._srcfreq):
 
-<<<<<<< HEAD
-        # Return the responses at receivers.
-        resp = self._store_responses(*inp, efield_jvec)
-        # Apply a chainrule for the different data_type than complex (e.g. amp)
-        source, frequency = inp
-        data_complex_deriv = []
-        for name, rec in self.survey.receivers.items():
-            data_complex_rec = self.data.synthetic.loc[
-                source, name, frequency
-            ].data
-            data_complex_rec_deriv = rec.data_deriv(
-                data_complex_rec,
-                adjoint=False
-            )
-            data_complex_deriv.append(data_complex_rec_deriv)
-        resp *= np.hstack(data_complex_deriv)
-        return resp
-=======
             # Store responses at receivers.
             resp = self._get_responses(src, freq, out[i][0])
+
+            # Apply a chainrule for the different data_type than complex
+            # (e.g. amp)
+            data_complex_deriv = []
+            for name, rec in self.survey.receivers.items():
+                data_complex_rec = self.data.synthetic.loc[
+                    src, name, freq
+                ].data
+                data_complex_rec_deriv = rec.data_deriv(
+                    data_complex_rec,
+                    adjoint=False
+                )
+                data_complex_deriv.append(data_complex_rec_deriv)
+            resp *= np.hstack(data_complex_deriv)
+
             self.data['jvec'].loc[src, :, freq] = resp
->>>>>>> b902ffe5
 
         return self.data['jvec'].data
 
